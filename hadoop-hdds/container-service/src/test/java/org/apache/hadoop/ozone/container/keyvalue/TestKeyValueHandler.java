/*
 * Licensed to the Apache Software Foundation (ASF) under one or more
 * contributor license agreements. See the NOTICE file distributed with
 * this work for additional information regarding copyright ownership.
 * The ASF licenses this file to You under the Apache License, Version 2.0
 * (the "License"); you may not use this file except in compliance with
 * the License. You may obtain a copy of the License at
 *
 *      http://www.apache.org/licenses/LICENSE-2.0
 *
 * Unless required by applicable law or agreed to in writing, software
 * distributed under the License is distributed on an "AS IS" BASIS,
 * WITHOUT WARRANTIES OR CONDITIONS OF ANY KIND, either express or implied.
 * See the License for the specific language governing permissions and
 * limitations under the License.
 */

package org.apache.hadoop.ozone.container.keyvalue;

<<<<<<< HEAD
import static java.nio.charset.StandardCharsets.UTF_8;
import static org.apache.hadoop.hdds.HddsConfigKeys.HDDS_DATANODE_VOLUME_CHOOSING_POLICY;
=======
>>>>>>> 5c5db8e9
import static org.apache.hadoop.hdds.HddsConfigKeys.OZONE_METADATA_DIRS;
import static org.apache.hadoop.hdds.protocol.MockDatanodeDetails.randomDatanodeDetails;
import static org.apache.hadoop.hdds.protocol.datanode.proto.ContainerProtos.ContainerDataProto.State.CLOSED;
import static org.apache.hadoop.hdds.protocol.datanode.proto.ContainerProtos.ContainerDataProto.State.QUASI_CLOSED;
import static org.apache.hadoop.hdds.protocol.datanode.proto.ContainerProtos.ContainerDataProto.State.UNHEALTHY;
import static org.apache.hadoop.hdds.scm.ScmConfigKeys.HDDS_DATANODE_DIR_KEY;
import static org.apache.hadoop.hdds.scm.ScmConfigKeys.OZONE_SCM_CONTAINER_LAYOUT_KEY;
<<<<<<< HEAD
import static org.apache.hadoop.ozone.OzoneConsts.GB;
import static org.apache.hadoop.ozone.container.checksum.ContainerChecksumTreeManager.getContainerChecksumFile;
import static org.apache.hadoop.ozone.container.checksum.ContainerMerkleTreeTestUtils.writeContainerDataTreeProto;
import static org.apache.hadoop.ozone.container.common.ContainerTestUtils.WRITE_STAGE;
import static org.apache.hadoop.ozone.container.common.ContainerTestUtils.createBlockMetaData;
import static org.apache.hadoop.ozone.container.common.ContainerTestUtils.createDbInstancesForTestIfNeeded;
import static org.apache.hadoop.ozone.container.keyvalue.TestContainerCorruptions.getBlock;
=======
import static org.apache.hadoop.ozone.container.common.impl.ContainerImplTestUtils.newContainerSet;
>>>>>>> 5c5db8e9
import static org.assertj.core.api.Assertions.assertThat;
import static org.junit.jupiter.api.Assertions.assertEquals;
import static org.junit.jupiter.api.Assertions.assertNotEquals;
import static org.junit.jupiter.api.Assertions.assertNotNull;
import static org.junit.jupiter.api.Assertions.assertNull;
<<<<<<< HEAD
import static org.junit.jupiter.api.Assertions.assertThrows;
import static org.junit.jupiter.api.Assertions.assertTrue;
import static org.mockito.ArgumentMatchers.anyLong;
import static org.mockito.ArgumentMatchers.anyMap;
import static org.mockito.ArgumentMatchers.eq;
=======
>>>>>>> 5c5db8e9
import static org.mockito.Mockito.any;
import static org.mockito.Mockito.atMostOnce;
import static org.mockito.Mockito.mock;
import static org.mockito.Mockito.reset;
import static org.mockito.Mockito.times;
import static org.mockito.Mockito.verify;
import static org.mockito.Mockito.when;

import com.google.common.collect.ImmutableList;
import java.io.File;
import java.io.IOException;
import java.io.UncheckedIOException;
import java.nio.ByteBuffer;
import java.nio.file.Files;
import java.nio.file.Path;
import java.nio.file.StandardOpenOption;
import java.time.Clock;
import java.util.ArrayList;
import java.util.Arrays;
import java.util.Collections;
import java.util.EnumSet;
import java.util.HashMap;
import java.util.HashSet;
import java.util.List;
import java.util.Map;
import java.util.Optional;
import java.util.Random;
import java.util.Set;
import java.util.UUID;
import java.util.concurrent.atomic.AtomicInteger;
import java.util.stream.Stream;
import org.apache.commons.io.FileUtils;
import org.apache.commons.io.IOUtils;
import org.apache.commons.lang3.RandomStringUtils;
import org.apache.hadoop.conf.StorageUnit;
import org.apache.hadoop.fs.FileUtil;
import org.apache.hadoop.hdds.client.BlockID;
import org.apache.hadoop.hdds.conf.OzoneConfiguration;
import org.apache.hadoop.hdds.protocol.DatanodeDetails;
import org.apache.hadoop.hdds.protocol.MockDatanodeDetails;
import org.apache.hadoop.hdds.protocol.datanode.proto.ContainerProtos;
import org.apache.hadoop.hdds.protocol.datanode.proto.ContainerProtos.ContainerCommandRequestProto;
import org.apache.hadoop.hdds.protocol.datanode.proto.ContainerProtos.ContainerDataProto.State;
import org.apache.hadoop.hdds.protocol.datanode.proto.ContainerProtos.ContainerType;
import org.apache.hadoop.hdds.protocol.proto.StorageContainerDatanodeProtocolProtos.ContainerReplicaProto;
import org.apache.hadoop.hdds.scm.XceiverClientSpi;
import org.apache.hadoop.hdds.scm.container.common.helpers.StorageContainerException;
import org.apache.hadoop.hdds.scm.pipeline.Pipeline;
import org.apache.hadoop.hdds.scm.pipeline.PipelineID;
import org.apache.hadoop.hdds.scm.storage.ContainerProtocolCalls;
import org.apache.hadoop.hdds.security.token.TokenVerifier;
import org.apache.hadoop.hdds.utils.db.BatchOperation;
import org.apache.hadoop.ozone.OzoneConsts;
import org.apache.hadoop.ozone.common.Checksum;
import org.apache.hadoop.ozone.common.ChecksumData;
import org.apache.hadoop.ozone.container.checksum.ContainerChecksumTreeManager;
import org.apache.hadoop.ozone.container.checksum.DNContainerOperationClient;
import org.apache.hadoop.ozone.container.common.ContainerTestUtils;
import org.apache.hadoop.ozone.container.common.helpers.BlockData;
import org.apache.hadoop.ozone.container.common.helpers.ChunkInfo;
import org.apache.hadoop.ozone.container.common.helpers.ContainerMetrics;
import org.apache.hadoop.ozone.container.common.impl.ContainerLayoutVersion;
import org.apache.hadoop.ozone.container.common.impl.ContainerSet;
import org.apache.hadoop.ozone.container.common.impl.HddsDispatcher;
import org.apache.hadoop.ozone.container.common.interfaces.Container;
import org.apache.hadoop.ozone.container.common.interfaces.DBHandle;
import org.apache.hadoop.ozone.container.common.interfaces.Handler;
import org.apache.hadoop.ozone.container.common.report.IncrementalReportSender;
import org.apache.hadoop.ozone.container.common.statemachine.DatanodeConfiguration;
import org.apache.hadoop.ozone.container.common.statemachine.StateContext;
import org.apache.hadoop.ozone.container.common.utils.StorageVolumeUtil;
import org.apache.hadoop.ozone.container.common.volume.HddsVolume;
import org.apache.hadoop.ozone.container.common.volume.MutableVolumeSet;
import org.apache.hadoop.ozone.container.common.volume.RoundRobinVolumeChoosingPolicy;
import org.apache.hadoop.ozone.container.common.volume.StorageVolume;
import org.apache.hadoop.ozone.container.common.volume.VolumeSet;
<<<<<<< HEAD
import org.apache.hadoop.ozone.container.keyvalue.helpers.BlockUtils;
import org.apache.hadoop.util.Sets;
import org.apache.ozone.test.GenericTestUtils;
import org.apache.ratis.thirdparty.com.google.protobuf.ByteString;
import org.junit.jupiter.api.Assertions;
=======
import org.apache.hadoop.util.Time;
import org.apache.ozone.test.GenericTestUtils.LogCapturer;
>>>>>>> 5c5db8e9
import org.junit.jupiter.api.BeforeEach;
import org.junit.jupiter.api.Test;
import org.junit.jupiter.api.Timeout;
import org.junit.jupiter.api.io.TempDir;
import org.junit.jupiter.params.ParameterizedTest;
import org.junit.jupiter.params.provider.Arguments;
import org.junit.jupiter.params.provider.MethodSource;
import org.mockito.MockedStatic;
import org.mockito.Mockito;
import org.mockito.invocation.InvocationOnMock;

/**
 * Unit tests for {@link KeyValueHandler}.
 */
@Timeout(300)
public class TestKeyValueHandler {

  @TempDir
  private Path tempDir;
  @TempDir
  private Path dbFile;

  private static final long DUMMY_CONTAINER_ID = 9999;
  private static final String DUMMY_PATH = "dummy/dir/doesnt/exist";
  private static final int CHUNK_LEN = 3 * (int) OzoneConsts.KB;
  private static final int CHUNKS_PER_BLOCK = 4;
  private static final String DATANODE_UUID = UUID.randomUUID().toString();
  private static final String CLUSTER_ID = UUID.randomUUID().toString();

  private HddsDispatcher dispatcher;
  private KeyValueHandler handler;
  private OzoneConfiguration conf;

  /**
   * Number of corrupt blocks and chunks.
   */
  public static Stream<Arguments> corruptionValues() {
    return Stream.of(
        Arguments.of(5, 0),
        Arguments.of(0, 5),
        Arguments.of(0, 10),
        Arguments.of(10, 0),
        Arguments.of(5, 10),
        Arguments.of(10, 5),
        Arguments.of(2, 3),
        Arguments.of(3, 2),
        Arguments.of(4, 6),
        Arguments.of(6, 4),
        Arguments.of(6, 9),
        Arguments.of(9, 6)
    );
  }

  @BeforeEach
  public void setup() throws IOException {
    // Create mock HddsDispatcher and KeyValueHandler.
    conf = new OzoneConfiguration();
    conf.set(HDDS_DATANODE_DIR_KEY, tempDir.toString());
    conf.set(OZONE_METADATA_DIRS, tempDir.toString());
    handler = mock(KeyValueHandler.class);

    HashMap<ContainerType, Handler> handlers = new HashMap<>();
    handlers.put(ContainerType.KeyValueContainer, handler);

    dispatcher = new HddsDispatcher(
        new OzoneConfiguration(),
        mock(ContainerSet.class),
        mock(VolumeSet.class),
        handlers,
        mock(StateContext.class),
        mock(ContainerMetrics.class),
        mock(TokenVerifier.class)
    );
  }

  /**
   * Test that Handler handles different command types correctly.
   */
  @Test
  public void testHandlerCommandHandling() throws Exception {
    reset(handler);
    // Test Create Container Request handling
    ContainerCommandRequestProto createContainerRequest =
        ContainerProtos.ContainerCommandRequestProto.newBuilder()
            .setCmdType(ContainerProtos.Type.CreateContainer)
            .setContainerID(DUMMY_CONTAINER_ID)
            .setDatanodeUuid(DATANODE_UUID)
            .setCreateContainer(ContainerProtos.CreateContainerRequestProto
                .getDefaultInstance())
            .build();

    KeyValueContainer container = mock(KeyValueContainer.class);
    KeyValueContainerData containerData = mock(KeyValueContainerData.class);
    Mockito.when(container.getContainerData()).thenReturn(containerData);
    Mockito.when(containerData.getReplicaIndex()).thenReturn(1);
    ContainerProtos.ContainerCommandResponseProto responseProto = KeyValueHandler.dispatchRequest(handler,
        createContainerRequest, container, null);
    assertEquals(ContainerProtos.Result.INVALID_ARGUMENT, responseProto.getResult());
    Mockito.when(handler.getDatanodeId()).thenReturn(DATANODE_UUID);
    KeyValueHandler
        .dispatchRequest(handler, createContainerRequest, container, null);
    verify(handler, times(0)).handleListBlock(
        any(ContainerCommandRequestProto.class), any());

    // Test Read Container Request handling
    ContainerCommandRequestProto readContainerRequest =
        getDummyCommandRequestProto(ContainerProtos.Type.ReadContainer);
    KeyValueHandler
        .dispatchRequest(handler, readContainerRequest, container, null);
    verify(handler, times(1)).handleReadContainer(
        any(ContainerCommandRequestProto.class), any());

    // Test Update Container Request handling
    ContainerCommandRequestProto updateContainerRequest =
        getDummyCommandRequestProto(ContainerProtos.Type.UpdateContainer);
    KeyValueHandler
        .dispatchRequest(handler, updateContainerRequest, container, null);
    verify(handler, times(1)).handleUpdateContainer(
        any(ContainerCommandRequestProto.class), any());

    // Test Delete Container Request handling
    ContainerCommandRequestProto deleteContainerRequest =
        getDummyCommandRequestProto(ContainerProtos.Type.DeleteContainer);
    KeyValueHandler
        .dispatchRequest(handler, deleteContainerRequest, container, null);
    verify(handler, times(1)).handleDeleteContainer(
        any(ContainerCommandRequestProto.class), any());

    // Test List Container Request handling
    ContainerCommandRequestProto listContainerRequest =
        getDummyCommandRequestProto(ContainerProtos.Type.ListContainer);
    KeyValueHandler
        .dispatchRequest(handler, listContainerRequest, container, null);
    verify(handler, times(1)).handleUnsupportedOp(
        any(ContainerCommandRequestProto.class));

    // Test Close Container Request handling
    ContainerCommandRequestProto closeContainerRequest =
        getDummyCommandRequestProto(ContainerProtos.Type.CloseContainer);
    KeyValueHandler
        .dispatchRequest(handler, closeContainerRequest, container, null);
    verify(handler, times(1)).handleCloseContainer(
        any(ContainerCommandRequestProto.class), any());

    // Test Put Block Request handling
    ContainerCommandRequestProto putBlockRequest =
        getDummyCommandRequestProto(ContainerProtos.Type.PutBlock);
    KeyValueHandler
        .dispatchRequest(handler, putBlockRequest, container, null);
    verify(handler, times(1)).handlePutBlock(
        any(ContainerCommandRequestProto.class), any(), any());

    // Test Get Block Request handling
    ContainerCommandRequestProto getBlockRequest =
        getDummyCommandRequestProto(ContainerProtos.Type.GetBlock);
    KeyValueHandler
        .dispatchRequest(handler, getBlockRequest, container, null);
    verify(handler, times(1)).handleGetBlock(
        any(ContainerCommandRequestProto.class), any());

    // Block Deletion is handled by BlockDeletingService and need not be
    // tested here.

    ContainerCommandRequestProto listBlockRequest =
        getDummyCommandRequestProto(ContainerProtos.Type.ListBlock);
    KeyValueHandler
        .dispatchRequest(handler, listBlockRequest, container, null);
    verify(handler, times(1)).handleUnsupportedOp(
        any(ContainerCommandRequestProto.class));

    // Test Read Chunk Request handling
    ContainerCommandRequestProto readChunkRequest =
        getDummyCommandRequestProto(ContainerProtos.Type.ReadChunk);
    KeyValueHandler
        .dispatchRequest(handler, readChunkRequest, container, null);
    verify(handler, times(1)).handleReadChunk(
        any(ContainerCommandRequestProto.class), any(), any());

    // Chunk Deletion is handled by BlockDeletingService and need not be
    // tested here.

    // Test Write Chunk Request handling
    ContainerCommandRequestProto writeChunkRequest =
        getDummyCommandRequestProto(ContainerProtos.Type.WriteChunk);
    KeyValueHandler
        .dispatchRequest(handler, writeChunkRequest, container, null);
    verify(handler, times(1)).handleWriteChunk(
        any(ContainerCommandRequestProto.class), any(), any());

    // Test List Chunk Request handling
    ContainerCommandRequestProto listChunkRequest =
        getDummyCommandRequestProto(ContainerProtos.Type.ListChunk);
    KeyValueHandler
        .dispatchRequest(handler, listChunkRequest, container, null);
    verify(handler, times(2)).handleUnsupportedOp(
        any(ContainerCommandRequestProto.class));

    // Test Put Small File Request handling
    ContainerCommandRequestProto putSmallFileRequest =
        getDummyCommandRequestProto(ContainerProtos.Type.PutSmallFile);
    KeyValueHandler
        .dispatchRequest(handler, putSmallFileRequest, container, null);
    verify(handler, times(1)).handlePutSmallFile(
        any(ContainerCommandRequestProto.class), any(), any());

    // Test Get Small File Request handling
    ContainerCommandRequestProto getSmallFileRequest =
        getDummyCommandRequestProto(ContainerProtos.Type.GetSmallFile);
    KeyValueHandler
        .dispatchRequest(handler, getSmallFileRequest, container, null);
    verify(handler, times(1)).handleGetSmallFile(
        any(ContainerCommandRequestProto.class), any());

    // Test Finalize Block Request handling
    ContainerCommandRequestProto finalizeBlock =
        getDummyCommandRequestProto(ContainerProtos.Type.FinalizeBlock);
    KeyValueHandler
        .dispatchRequest(handler, finalizeBlock, container, null);
    verify(handler, times(1)).handleFinalizeBlock(
        any(ContainerCommandRequestProto.class), any());
  }

  @Test
  public void testVolumeSetInKeyValueHandler() throws Exception {
    File datanodeDir =
        Files.createDirectory(tempDir.resolve("datanodeDir")).toFile();
    File metadataDir =
        Files.createDirectory(tempDir.resolve("metadataDir")).toFile();

    conf = new OzoneConfiguration();
    conf.set(HDDS_DATANODE_DIR_KEY, datanodeDir.getAbsolutePath());
    conf.set(OZONE_METADATA_DIRS, metadataDir.getAbsolutePath());
    MutableVolumeSet
        volumeSet = new MutableVolumeSet(UUID.randomUUID().toString(), conf,
        null, StorageVolume.VolumeType.DATA_VOLUME, null);
    try {
<<<<<<< HEAD
      ContainerSet cset = new ContainerSet(1000);
      DatanodeDetails datanodeDetails = mock(DatanodeDetails.class);
      StateContext context = ContainerTestUtils.getMockContext(
          datanodeDetails, conf);
      KeyValueHandler keyValueHandler = ContainerTestUtils.getKeyValueHandler(conf,
          context.getParent().getDatanodeDetails().getUuidString(), cset, volumeSet);
      assertEquals("org.apache.hadoop.ozone.container.common" +
          ".volume.CapacityVolumeChoosingPolicy",
          keyValueHandler.getVolumeChoosingPolicyForTesting()
              .getClass().getName());
=======
      ContainerSet cset = newContainerSet();
      int[] interval = new int[1];
      interval[0] = 2;
      ContainerMetrics metrics = new ContainerMetrics(interval);
      DatanodeDetails datanodeDetails = mock(DatanodeDetails.class);
      StateContext context = ContainerTestUtils.getMockContext(
          datanodeDetails, conf);
>>>>>>> 5c5db8e9

      // Ensures that KeyValueHandler falls back to FILE_PER_BLOCK.
      conf.set(OZONE_SCM_CONTAINER_LAYOUT_KEY, "FILE_PER_CHUNK");
      ContainerTestUtils.getKeyValueHandler(conf,
          context.getParent().getDatanodeDetails().getUuidString(), cset, volumeSet);
      assertEquals(ContainerLayoutVersion.FILE_PER_BLOCK,
          conf.getEnum(OZONE_SCM_CONTAINER_LAYOUT_KEY, ContainerLayoutVersion.FILE_PER_CHUNK));
<<<<<<< HEAD

      //Set a class which is not of sub class of VolumeChoosingPolicy
      conf.set(HDDS_DATANODE_VOLUME_CHOOSING_POLICY,
          "org.apache.hadoop.ozone.container.common.impl.HddsDispatcher");
      RuntimeException exception = assertThrows(RuntimeException.class,
          () -> ContainerTestUtils.getKeyValueHandler(conf, context.getParent().getDatanodeDetails().getUuidString(),
              cset, volumeSet));

      assertThat(exception).hasMessageEndingWith(
          "class org.apache.hadoop.ozone.container.common.impl.HddsDispatcher " +
              "not org.apache.hadoop.ozone.container.common.interfaces.VolumeChoosingPolicy");
=======
>>>>>>> 5c5db8e9
    } finally {
      volumeSet.shutdown();
      FileUtil.fullyDelete(datanodeDir);
      FileUtil.fullyDelete(metadataDir);
    }
  }

  private ContainerCommandRequestProto getDummyCommandRequestProto(
      ContainerProtos.Type cmdType) {
    return ContainerCommandRequestProto.newBuilder()
        .setCmdType(cmdType)
        .setContainerID(DUMMY_CONTAINER_ID)
        .setDatanodeUuid(DATANODE_UUID)
        .build();
  }

  @ContainerLayoutTestInfo.ContainerTest
  public void testCloseInvalidContainer(ContainerLayoutVersion layoutVersion)
      throws IOException {
    KeyValueHandler keyValueHandler = createKeyValueHandler(tempDir);
    conf = new OzoneConfiguration();
    KeyValueContainerData kvData = new KeyValueContainerData(DUMMY_CONTAINER_ID,
        layoutVersion,
        (long) StorageUnit.GB.toBytes(1), UUID.randomUUID().toString(),
        UUID.randomUUID().toString());
    kvData.setMetadataPath(tempDir.toString());
    kvData.setDbFile(dbFile.toFile());
    KeyValueContainer container = new KeyValueContainer(kvData, conf);
    ContainerCommandRequestProto createContainerRequest =
        createContainerRequest(DATANODE_UUID, DUMMY_CONTAINER_ID);
    keyValueHandler.handleCreateContainer(createContainerRequest, container);

    // Make the container state as invalid.
    kvData.setState(ContainerProtos.ContainerDataProto.State.INVALID);

    // Create Close container request
    ContainerCommandRequestProto closeContainerRequest =
        ContainerProtos.ContainerCommandRequestProto.newBuilder()
            .setCmdType(ContainerProtos.Type.CloseContainer)
            .setContainerID(DUMMY_CONTAINER_ID)
            .setDatanodeUuid(DATANODE_UUID)
            .setCloseContainer(ContainerProtos.CloseContainerRequestProto
                .getDefaultInstance())
            .build();
    dispatcher.dispatch(closeContainerRequest, null);

    // Closing invalid container should return error response.
    ContainerProtos.ContainerCommandResponseProto response =
        keyValueHandler.handleCloseContainer(closeContainerRequest, container);
    assertTrue(ContainerChecksumTreeManager.checksumFileExist(container));

    assertEquals(ContainerProtos.Result.INVALID_CONTAINER_STATE,
        response.getResult(),
        "Close container should return Invalid container error");
  }

  @Test
  public void testDeleteContainer() throws IOException {
    final String testDir = tempDir.toString();
    try {
      // Case 1 : Regular container delete
      final long containerID = 1L;
      final String clusterId = UUID.randomUUID().toString();
      final String datanodeId = UUID.randomUUID().toString();
<<<<<<< HEAD
      conf = new OzoneConfiguration();
      final ContainerSet containerSet = new ContainerSet(1000);
=======
      final ConfigurationSource conf = new OzoneConfiguration();
      final ContainerSet containerSet = newContainerSet();
>>>>>>> 5c5db8e9
      final MutableVolumeSet volumeSet = mock(MutableVolumeSet.class);

      HddsVolume hddsVolume = new HddsVolume.Builder(testDir).conf(conf)
          .clusterID(clusterId).datanodeUuid(datanodeId)
          .volumeSet(volumeSet)
          .build();
      hddsVolume.format(clusterId);
      hddsVolume.createWorkingDir(clusterId, null);
      hddsVolume.createTmpDirs(clusterId);

      when(volumeSet.getVolumesList())
          .thenReturn(Collections.singletonList(hddsVolume));

      List<HddsVolume> hddsVolumeList = StorageVolumeUtil
          .getHddsVolumesList(volumeSet.getVolumesList());

      assertEquals(1, hddsVolumeList.size());

      final ContainerMetrics metrics = ContainerMetrics.create(conf);

      final AtomicInteger icrReceived = new AtomicInteger(0);

      final KeyValueHandler kvHandler = new KeyValueHandler(conf,
          datanodeId, containerSet, volumeSet, metrics,
          c -> icrReceived.incrementAndGet(), new ContainerChecksumTreeManager(conf));
      kvHandler.setClusterID(clusterId);

      final ContainerCommandRequestProto createContainer =
          createContainerRequest(datanodeId, containerID);

      kvHandler.handleCreateContainer(createContainer, null);
      assertEquals(1, icrReceived.get());
      assertNotNull(containerSet.getContainer(containerID));

      kvHandler.deleteContainer(containerSet.getContainer(containerID), true);
      assertEquals(2, icrReceived.get());
      assertNull(containerSet.getContainer(containerID));

      File[] deletedContainers =
          hddsVolume.getDeletedContainerDir().listFiles();
      assertNotNull(deletedContainers);
      assertEquals(0, deletedContainers.length);

      // Case 2 : failed move of container dir to tmp location should trigger
      // a volume scan

      final long container2ID = 2L;

      final ContainerCommandRequestProto createContainer2 =
          createContainerRequest(datanodeId, container2ID);

      kvHandler.handleCreateContainer(createContainer2, null);

      assertEquals(3, icrReceived.get());
      Container<?> container = containerSet.getContainer(container2ID);
      assertNotNull(container);
      File deletedContainerDir = hddsVolume.getDeletedContainerDir();
      // to simulate failed move
      File dummyDir = new File(DUMMY_PATH);
      hddsVolume.setDeletedContainerDir(dummyDir);
      try {
        kvHandler.deleteContainer(container, true);
      } catch (StorageContainerException sce) {
        assertThat(sce.getMessage()).contains("Failed to move container");
      }
      verify(volumeSet).checkVolumeAsync(hddsVolume);
      // cleanup
      hddsVolume.setDeletedContainerDir(deletedContainerDir);

      // Case 3:  Delete Container on a failed volume
      hddsVolume.failVolume();
      LogCapturer kvHandlerLogs = LogCapturer.captureLogs(KeyValueHandler.class);
      // add the container back to containerSet as removed in previous delete
      containerSet.addContainer(container);
      kvHandler.deleteContainer(container, true);
      String expectedLog =
          "Delete container issued on containerID 2 which is " +
              "in a failed volume";
      assertThat(kvHandlerLogs.getOutput()).contains(expectedLog);
    } finally {
      FileUtils.deleteDirectory(new File(testDir));
    }
  }

<<<<<<< HEAD
  @ContainerLayoutTestInfo.ContainerTest
  public void testContainerChecksumInvocation(ContainerLayoutVersion layoutVersion) throws Exception {
    conf = new OzoneConfiguration();

    KeyValueContainerData data = new KeyValueContainerData(123L, layoutVersion, GB,
        PipelineID.randomId().toString(), randomDatanodeDetails().getUuidString());
    data.setMetadataPath(tempDir.toString());
    data.setDbFile(dbFile.toFile());

    Container container = new KeyValueContainer(data, conf);
    createBlockMetaData(data, 5, 3);
    ContainerSet containerSet = new ContainerSet(1000);
    containerSet.addContainer(container);

    // Allows checking the invocation count of the lambda.
    AtomicInteger icrCount = new AtomicInteger(0);
    IncrementalReportSender<Container> icrSender = c -> {
      // Check that the ICR contains expected info about the container.
      ContainerReplicaProto report = c.getContainerReport();
      long reportedID = report.getContainerID();
      Assertions.assertEquals(container.getContainerData().getContainerID(), reportedID);

      long reportDataChecksum = report.getDataChecksum();
      assertNotEquals(0, reportDataChecksum,
          "Container report should have populated the checksum field with a non-zero value.");
      icrCount.incrementAndGet();
    };

    KeyValueHandler keyValueHandler = new KeyValueHandler(conf, randomDatanodeDetails().getUuidString(), containerSet,
        mock(MutableVolumeSet.class), mock(ContainerMetrics.class), icrSender, new ContainerChecksumTreeManager(conf));

    Assertions.assertEquals(0, icrCount.get());
    // This should trigger container report validation in the ICR handler above.
    DNContainerOperationClient mockDnClient = mock(DNContainerOperationClient.class);
    DatanodeDetails peer1 = MockDatanodeDetails.randomDatanodeDetails();
    DatanodeDetails peer2 = MockDatanodeDetails.randomDatanodeDetails();
    DatanodeDetails peer3 = MockDatanodeDetails.randomDatanodeDetails();
    when(mockDnClient.getContainerChecksumInfo(anyLong(), any())).thenReturn(null);
    keyValueHandler.reconcileContainer(mockDnClient, container, Sets.newHashSet(peer1, peer2, peer3));
    // Make sure all the replicas are used for reconciliation.
    Mockito.verify(mockDnClient, atMostOnce()).getContainerChecksumInfo(anyLong(), eq(peer1));
    Mockito.verify(mockDnClient, atMostOnce()).getContainerChecksumInfo(anyLong(), eq(peer2));
    Mockito.verify(mockDnClient, atMostOnce()).getContainerChecksumInfo(anyLong(), eq(peer3));
    Assertions.assertEquals(1, icrCount.get());
  }

  @ParameterizedTest
  @MethodSource("corruptionValues")
  public void testFullContainerReconciliation(int numBlocks, int numChunks) throws Exception {
    KeyValueHandler kvHandler = createKeyValueHandler(tempDir);
    ContainerChecksumTreeManager checksumManager = kvHandler.getChecksumManager();
    DNContainerOperationClient dnClient = new DNContainerOperationClient(conf, null, null);
    final long containerID = 100L;
    // Create 3 containers with 15 blocks each and 3 replicas.
    List<KeyValueContainer> containers = createContainerWithBlocks(kvHandler, containerID, 15, 3);
    assertEquals(3, containers.size());

    // Introduce corruption in each container on different replicas.
    introduceCorruption(kvHandler, containers.get(1), numBlocks, numChunks, false);
    introduceCorruption(kvHandler, containers.get(2), numBlocks, numChunks, true);

    // Without reconciliation, checksums should be different because of the corruption.
    Set<Long> checksumsBeforeReconciliation = new HashSet<>();
    for (KeyValueContainer kvContainer : containers) {
      Optional<ContainerProtos.ContainerChecksumInfo> containerChecksumInfo =
          checksumManager.read(kvContainer.getContainerData());
      assertTrue(containerChecksumInfo.isPresent());
      long dataChecksum = containerChecksumInfo.get().getContainerMerkleTree().getDataChecksum();
      assertEquals(kvContainer.getContainerData().getDataChecksum(), dataChecksum);
      checksumsBeforeReconciliation.add(dataChecksum);
    }
    // There should be more than 1 checksum because of the corruption.
    assertTrue(checksumsBeforeReconciliation.size() > 1);

    List<DatanodeDetails> datanodes = ImmutableList.of(randomDatanodeDetails(), randomDatanodeDetails(),
        randomDatanodeDetails());
    Map<String, KeyValueContainer> dnToContainerMap = new HashMap<>();
    dnToContainerMap.put(datanodes.get(0).getUuidString(), containers.get(0));
    dnToContainerMap.put(datanodes.get(1).getUuidString(), containers.get(1));
    dnToContainerMap.put(datanodes.get(2).getUuidString(), containers.get(2));

    // Setup mock for each datanode network calls needed for reconciliation.
    try (MockedStatic<ContainerProtocolCalls> containerProtocolMock =
             Mockito.mockStatic(ContainerProtocolCalls.class)) {
      mockContainerProtocolCalls(containerProtocolMock, dnToContainerMap, checksumManager, kvHandler, containerID);

      kvHandler.reconcileContainer(dnClient, containers.get(0), Sets.newHashSet(datanodes));
      kvHandler.reconcileContainer(dnClient, containers.get(1), Sets.newHashSet(datanodes));
      kvHandler.reconcileContainer(dnClient, containers.get(2), Sets.newHashSet(datanodes));

      // After reconciliation, checksums should be the same for all containers.
      ContainerProtos.ContainerChecksumInfo prevContainerChecksumInfo = null;
      for (KeyValueContainer kvContainer : containers) {
        kvHandler.createContainerMerkleTree(kvContainer);
        Optional<ContainerProtos.ContainerChecksumInfo> containerChecksumInfo =
            checksumManager.read(kvContainer.getContainerData());
        assertTrue(containerChecksumInfo.isPresent());
        long dataChecksum = containerChecksumInfo.get().getContainerMerkleTree().getDataChecksum();
        assertEquals(kvContainer.getContainerData().getDataChecksum(), dataChecksum);
        if (prevContainerChecksumInfo != null) {
          assertEquals(prevContainerChecksumInfo.getContainerMerkleTree().getDataChecksum(), dataChecksum);
        }
        prevContainerChecksumInfo = containerChecksumInfo.get();
      }
    }
  }
  private void mockContainerProtocolCalls(MockedStatic<ContainerProtocolCalls> containerProtocolMock,
                                          Map<String, KeyValueContainer> dnToContainerMap,
                                          ContainerChecksumTreeManager checksumManager,
                                          KeyValueHandler kvHandler,
                                          long containerID) {
    // Mock getContainerChecksumInfo
    containerProtocolMock.when(() -> ContainerProtocolCalls.getContainerChecksumInfo(any(), anyLong(), any()))
        .thenAnswer(inv -> {
          XceiverClientSpi xceiverClientSpi = inv.getArgument(0);
          Pipeline pipeline = xceiverClientSpi.getPipeline();
          assertEquals(1, pipeline.size());
          DatanodeDetails dn = pipeline.getFirstNode();
          KeyValueContainer container = dnToContainerMap.get(dn.getUuidString());
          ByteString checksumInfo = checksumManager.getContainerChecksumInfo(container.getContainerData());
          return ContainerProtos.GetContainerChecksumInfoResponseProto.newBuilder()
              .setContainerID(containerID)
              .setContainerChecksumInfo(checksumInfo)
              .build();
        });

    // Mock getBlock
    containerProtocolMock.when(() -> ContainerProtocolCalls.getBlock(any(), any(), any(), any(), anyMap()))
        .thenAnswer(inv -> {
          XceiverClientSpi xceiverClientSpi = inv.getArgument(0);
          Pipeline pipeline = xceiverClientSpi.getPipeline();
          assertEquals(1, pipeline.size());
          DatanodeDetails dn = pipeline.getFirstNode();
          KeyValueContainer container = dnToContainerMap.get(dn.getUuidString());
          ContainerProtos.BlockData blockData = kvHandler.getBlockManager().getBlock(container, inv.getArgument(2))
                .getProtoBufMessage();
          return ContainerProtos.GetBlockResponseProto.newBuilder()
              .setBlockData(blockData)
              .build();
        });

    // Mock readChunk
    containerProtocolMock.when(() -> ContainerProtocolCalls.readChunk(any(), any(), any(), any(), any()))
        .thenAnswer(inv -> {
          XceiverClientSpi xceiverClientSpi = inv.getArgument(0);
          Pipeline pipeline = xceiverClientSpi.getPipeline();
          assertEquals(1, pipeline.size());
          DatanodeDetails dn = pipeline.getFirstNode();
          KeyValueContainer container = dnToContainerMap.get(dn.getUuidString());
          return createReadChunkResponse(inv, container, kvHandler);
        });
  }

  // Helper method to create readChunk responses
  private ContainerProtos.ReadChunkResponseProto createReadChunkResponse(InvocationOnMock inv,
                                                                         KeyValueContainer container,
                                                                         KeyValueHandler kvHandler) throws IOException {
    ContainerProtos.DatanodeBlockID blockId = inv.getArgument(2);
    ContainerProtos.ChunkInfo chunkInfo = inv.getArgument(1);
    return ContainerProtos.ReadChunkResponseProto.newBuilder()
        .setBlockID(blockId)
        .setChunkData(chunkInfo)
        .setData(kvHandler.getChunkManager().readChunk(container, BlockID.getFromProtobuf(blockId),
                ChunkInfo.getFromProtoBuf(chunkInfo), null).toByteString())
        .build();
  }

  @Test
  public void testGetContainerChecksumInfoOnInvalidContainerStates() {
    when(handler.handleGetContainerChecksumInfo(any(), any())).thenCallRealMethod();

    // Only mock what is necessary for the request to fail. This test does not cover allowed states.
    KeyValueContainer container = mock(KeyValueContainer.class);
    KeyValueContainerData containerData = mock(KeyValueContainerData.class);
    when(container.getContainerData()).thenReturn(containerData);

    ContainerCommandRequestProto request = mock(ContainerCommandRequestProto.class);
    when(request.hasGetContainerChecksumInfo()).thenReturn(true);
    when(request.getCmdType()).thenReturn(ContainerProtos.Type.GetContainerChecksumInfo);
    when(request.getTraceID()).thenReturn("123");

    Set<State> disallowedStates = EnumSet.allOf(State.class);
    disallowedStates.removeAll(EnumSet.of(CLOSED, QUASI_CLOSED, UNHEALTHY));

    for (State state : disallowedStates) {
      when(containerData.getState()).thenReturn(state);
      ContainerProtos.ContainerCommandResponseProto response = handler.handleGetContainerChecksumInfo(request,
          container);
      assertNotNull(response);
      assertEquals(ContainerProtos.Result.UNCLOSED_CONTAINER_IO, response.getResult());
      assertTrue(response.getMessage().contains(state.toString()), "Response message did not contain the container " +
          "state " + state);
    }
  }

=======
>>>>>>> 5c5db8e9
  @Test
  public void testDeleteContainerTimeout() throws IOException {
    final String testDir = tempDir.toString();
    final long containerID = 1L;
    final String clusterId = UUID.randomUUID().toString();
    final String datanodeId = UUID.randomUUID().toString();
<<<<<<< HEAD
    conf = new OzoneConfiguration();
    final ContainerSet containerSet = new ContainerSet(1000);
=======
    final ConfigurationSource conf = new OzoneConfiguration();
    final ContainerSet containerSet = newContainerSet();
>>>>>>> 5c5db8e9
    final MutableVolumeSet volumeSet = mock(MutableVolumeSet.class);
    final Clock clock = mock(Clock.class);
    long startTime = Time.monotonicNow();

    DatanodeConfiguration dnConf = conf.getObject(DatanodeConfiguration.class);
    when(clock.millis())
        .thenReturn(startTime)
        .thenReturn(startTime + dnConf.getDeleteContainerTimeoutMs() + 1);

    HddsVolume hddsVolume = new HddsVolume.Builder(testDir).conf(conf)
        .clusterID(clusterId).datanodeUuid(datanodeId)
        .volumeSet(volumeSet)
        .build();
    hddsVolume.format(clusterId);
    hddsVolume.createWorkingDir(clusterId, null);
    hddsVolume.createTmpDirs(clusterId);

    when(volumeSet.getVolumesList())
        .thenReturn(Collections.singletonList(hddsVolume));

    List<HddsVolume> hddsVolumeList = StorageVolumeUtil
        .getHddsVolumesList(volumeSet.getVolumesList());

    assertEquals(1, hddsVolumeList.size());

    final ContainerMetrics metrics = ContainerMetrics.create(conf);

    final AtomicInteger icrReceived = new AtomicInteger(0);

    final KeyValueHandler kvHandler = new KeyValueHandler(conf,
<<<<<<< HEAD
        datanodeId, containerSet, volumeSet, metrics,
        c -> icrReceived.incrementAndGet(), new ContainerChecksumTreeManager(conf), clock);
=======
        datanodeId, containerSet, volumeSet, null, metrics,
        c -> icrReceived.incrementAndGet(), clock);
>>>>>>> 5c5db8e9
    kvHandler.setClusterID(clusterId);

    final ContainerCommandRequestProto createContainer =
        createContainerRequest(datanodeId, containerID);
    kvHandler.handleCreateContainer(createContainer, null);
    assertEquals(1, icrReceived.get());
    assertNotNull(containerSet.getContainer(containerID));

    // The delete should not have gone through due to the mocked clock. The implementation calls the clock twice:
    // Once at the start of the method prior to taking the lock, when the clock will return the start time of the test.
    // On the second call to the clock, where the implementation checks if the timeout has expired, the clock will
    // return start_time + timeout + 1. This will cause the delete to timeout and the container will not be deleted.
    kvHandler.deleteContainer(containerSet.getContainer(containerID), true);
    assertEquals(1, icrReceived.get());
    assertNotNull(containerSet.getContainer(containerID));

    // Delete the container normally, and it should go through. At this stage all calls to the clock mock will return
    // the same value, indicating no delay to the delete operation will succeed.
    kvHandler.deleteContainer(containerSet.getContainer(containerID), true);
    assertEquals(2, icrReceived.get());
    assertNull(containerSet.getContainer(containerID));
  }

  private static ContainerCommandRequestProto createContainerRequest(
      String datanodeId, long containerID) {
    return ContainerCommandRequestProto.newBuilder()
        .setCmdType(ContainerProtos.Type.CreateContainer)
        .setDatanodeUuid(datanodeId).setCreateContainer(
            ContainerProtos.CreateContainerRequestProto.newBuilder()
                .setContainerType(ContainerType.KeyValueContainer).build())
        .setContainerID(containerID).setPipelineID(UUID.randomUUID().toString())
        .build();
  }

  private KeyValueHandler createKeyValueHandler(Path path) throws IOException {
    final ContainerSet containerSet = new ContainerSet(1000);
    final MutableVolumeSet volumeSet = mock(MutableVolumeSet.class);

    HddsVolume hddsVolume = new HddsVolume.Builder(path.toString()).conf(conf)
        .clusterID(CLUSTER_ID).datanodeUuid(DATANODE_UUID)
        .volumeSet(volumeSet)
        .build();
    hddsVolume.format(CLUSTER_ID);
    hddsVolume.createWorkingDir(CLUSTER_ID, null);
    hddsVolume.createTmpDirs(CLUSTER_ID);
    when(volumeSet.getVolumesList()).thenReturn(Collections.singletonList(hddsVolume));
    final KeyValueHandler kvHandler = ContainerTestUtils.getKeyValueHandler(conf,
        DATANODE_UUID, containerSet, volumeSet);
    kvHandler.setClusterID(CLUSTER_ID);
    // Clean up metrics for next tests.
    hddsVolume.getVolumeInfoStats().unregister();
    hddsVolume.getVolumeIOStats().unregister();
    ContainerMetrics.remove();
    return kvHandler;
  }

  /**
   * Creates a container with normal and deleted blocks.
   * First it will insert normal blocks, and then it will insert
   * deleted blocks.
   */
  protected List<KeyValueContainer> createContainerWithBlocks(KeyValueHandler kvHandler, long containerId,
                                                              int blocks, int numContainerCopy)
      throws Exception {
    String strBlock = "block";
    String strChunk = "chunkFile";
    List<KeyValueContainer> containers = new ArrayList<>();
    MutableVolumeSet volumeSet = new MutableVolumeSet(DATANODE_UUID, conf, null,
        StorageVolume.VolumeType.DATA_VOLUME, null);
    createDbInstancesForTestIfNeeded(volumeSet, CLUSTER_ID, CLUSTER_ID, conf);
    int bytesPerChecksum = 2 * (int) OzoneConsts.KB;
    Checksum checksum = new Checksum(ContainerProtos.ChecksumType.SHA256,
        bytesPerChecksum);
    byte[] chunkData = RandomStringUtils.randomAscii(CHUNK_LEN).getBytes(UTF_8);
    ChecksumData checksumData = checksum.computeChecksum(chunkData);

    for (int j =  0; j < numContainerCopy; j++) {
      KeyValueContainerData containerData = new KeyValueContainerData(containerId,
          ContainerLayoutVersion.FILE_PER_BLOCK, (long) CHUNKS_PER_BLOCK * CHUNK_LEN * blocks,
          UUID.randomUUID().toString(), UUID.randomUUID().toString());
      Path kvContainerPath = Files.createDirectory(tempDir.resolve(containerId + "-" + j));
      containerData.setMetadataPath(kvContainerPath.toString());
      containerData.setDbFile(kvContainerPath.toFile());

      KeyValueContainer container = new KeyValueContainer(containerData, conf);
      StorageVolumeUtil.getHddsVolumesList(volumeSet.getVolumesList())
          .forEach(hddsVolume -> hddsVolume.setDbParentDir(kvContainerPath.toFile()));
      container.create(volumeSet, new RoundRobinVolumeChoosingPolicy(), UUID.randomUUID().toString());
      assertNotNull(containerData.getChunksPath());
      File chunksPath = new File(containerData.getChunksPath());
      ContainerLayoutTestInfo.FILE_PER_BLOCK.validateFileCount(chunksPath, 0, 0);

      List<ContainerProtos.ChunkInfo> chunkList = new ArrayList<>();
      for (int i = 0; i < blocks; i++) {
        BlockID blockID = new BlockID(containerId, i);
        BlockData blockData = new BlockData(blockID);

        chunkList.clear();
        for (long chunkCount = 0; chunkCount < CHUNKS_PER_BLOCK; chunkCount++) {
          String chunkName = strBlock + i + strChunk + chunkCount;
          long offset = chunkCount * CHUNK_LEN;
          ChunkInfo info = new ChunkInfo(chunkName, offset, CHUNK_LEN);
          info.setChecksumData(checksumData);
          chunkList.add(info.getProtoBufMessage());
          kvHandler.getChunkManager().writeChunk(container, blockID, info,
              ByteBuffer.wrap(chunkData), WRITE_STAGE);
        }
        kvHandler.getChunkManager().finishWriteChunks(container, blockData);
        blockData.setChunks(chunkList);
        blockData.setBlockCommitSequenceId(i);
        kvHandler.getBlockManager().putBlock(container, blockData);
      }

      ContainerLayoutTestInfo.FILE_PER_BLOCK.validateFileCount(chunksPath, blocks, (long) blocks * CHUNKS_PER_BLOCK);
      container.markContainerForClose();
      kvHandler.closeContainer(container);
      containers.add(container);
    }

    return containers;
  }

  /**
   * Introduce corruption in the container.
   * 1. Delete blocks from the container.
   * 2. Corrupt chunks at an offset.
   * If revers is true, the blocks and chunks are deleted in reverse order.
   */
  private void introduceCorruption(KeyValueHandler kvHandler, KeyValueContainer keyValueContainer, int numBlocks,
                                   int numChunks, boolean reverse) throws IOException {
    Random random = new Random();
    KeyValueContainerData containerData = keyValueContainer.getContainerData();
    // Simulate missing blocks
    try (DBHandle handle = BlockUtils.getDB(containerData, conf);
         BatchOperation batch = handle.getStore().getBatchHandler().initBatchOperation()) {
      List<BlockData> blockDataList = kvHandler.getBlockManager().listBlock(keyValueContainer, -1, 100);
      int size = blockDataList.size();
      for (int i = 0; i < numBlocks; i++) {
        BlockData blockData = reverse ? blockDataList.get(size - 1 - i) : blockDataList.get(i);
        File blockFile = getBlock(keyValueContainer, blockData.getBlockID().getLocalID());
        Assertions.assertTrue(blockFile.delete());
        handle.getStore().getBlockDataTable().deleteWithBatch(batch, containerData.getBlockKey(blockData.getLocalID()));
      }
      handle.getStore().getBatchHandler().commitBatchOperation(batch);
    }
    Files.deleteIfExists(getContainerChecksumFile(keyValueContainer.getContainerData()).toPath());
    kvHandler.createContainerMerkleTree(keyValueContainer);

    // Corrupt chunks at an offset.
    List<BlockData> blockDataList = kvHandler.getBlockManager().listBlock(keyValueContainer, -1, 100);
    int size = blockDataList.size();
    for (int i = 0; i < numChunks; i++) {
      int blockIndex = reverse ? size - 1 - (i % size) : i % size;
      BlockData blockData = blockDataList.get(blockIndex);
      int chunkIndex = i / size;
      File blockFile = getBlock(keyValueContainer, blockData.getBlockID().getLocalID());
      List<ContainerProtos.ChunkInfo> chunks = new ArrayList<>(blockData.getChunks());
      ContainerProtos.ChunkInfo chunkInfo = chunks.remove(chunkIndex);
      corruptFileAtOffset(blockFile, (int) chunkInfo.getOffset(), (int) chunkInfo.getLen());

      // TODO: On-demand scanner (HDDS-10374) should detect this corruption and generate container merkle tree.
      ContainerProtos.ContainerChecksumInfo.Builder builder = kvHandler.getChecksumManager()
          .read(containerData).get().toBuilder();
      List<ContainerProtos.BlockMerkleTree> blockMerkleTreeList = builder.getContainerMerkleTree()
          .getBlockMerkleTreeList();
      assertEquals(size, blockMerkleTreeList.size());

      builder.getContainerMerkleTreeBuilder().clearBlockMerkleTree();
      for (int j = 0; j < blockMerkleTreeList.size(); j++) {
        ContainerProtos.BlockMerkleTree.Builder blockMerkleTreeBuilder = blockMerkleTreeList.get(j).toBuilder();
        if (j == blockIndex) {
          List<ContainerProtos.ChunkMerkleTree.Builder> chunkMerkleTreeBuilderList =
              blockMerkleTreeBuilder.getChunkMerkleTreeBuilderList();
          chunkMerkleTreeBuilderList.get(chunkIndex).setIsHealthy(false).setDataChecksum(random.nextLong());
          blockMerkleTreeBuilder.setDataChecksum(random.nextLong());
        }
        builder.getContainerMerkleTreeBuilder().addBlockMerkleTree(blockMerkleTreeBuilder.build());
      }
      builder.getContainerMerkleTreeBuilder().setDataChecksum(random.nextLong());
      Files.deleteIfExists(getContainerChecksumFile(keyValueContainer.getContainerData()).toPath());
      writeContainerDataTreeProto(keyValueContainer.getContainerData(), builder.getContainerMerkleTree());
    }
  }

  /**
   * Overwrite the file with random bytes at an offset within the given length.
   */
  public static void corruptFileAtOffset(File file, int offset, int chunkLength) {
    try {
      final int fileLength = (int) file.length();
      assertTrue(fileLength >= offset + chunkLength);
      final int chunkEnd = offset + chunkLength;

      Path path = file.toPath();
      final byte[] original = IOUtils.readFully(Files.newInputStream(path), fileLength);

      // Corrupt the last byte and middle bytes of the block. The scanner should log this as two errors.
      final byte[] corruptedBytes = Arrays.copyOf(original, fileLength);
      corruptedBytes[chunkEnd - 1] = (byte) (original[chunkEnd - 1] << 1);
      final long chunkMid = offset + ((long) chunkLength - offset) / 2;
      corruptedBytes[(int) (chunkMid / 2)] = (byte) (original[(int) (chunkMid / 2)] << 1);


      Files.write(path, corruptedBytes,
          StandardOpenOption.TRUNCATE_EXISTING, StandardOpenOption.SYNC);

      assertThat(IOUtils.readFully(Files.newInputStream(path), fileLength))
          .isEqualTo(corruptedBytes)
          .isNotEqualTo(original);
    } catch (IOException ex) {
      // Fail the test.
      throw new UncheckedIOException(ex);
    }
  }
}<|MERGE_RESOLUTION|>--- conflicted
+++ resolved
@@ -17,11 +17,7 @@
 
 package org.apache.hadoop.ozone.container.keyvalue;
 
-<<<<<<< HEAD
 import static java.nio.charset.StandardCharsets.UTF_8;
-import static org.apache.hadoop.hdds.HddsConfigKeys.HDDS_DATANODE_VOLUME_CHOOSING_POLICY;
-=======
->>>>>>> 5c5db8e9
 import static org.apache.hadoop.hdds.HddsConfigKeys.OZONE_METADATA_DIRS;
 import static org.apache.hadoop.hdds.protocol.MockDatanodeDetails.randomDatanodeDetails;
 import static org.apache.hadoop.hdds.protocol.datanode.proto.ContainerProtos.ContainerDataProto.State.CLOSED;
@@ -29,30 +25,23 @@
 import static org.apache.hadoop.hdds.protocol.datanode.proto.ContainerProtos.ContainerDataProto.State.UNHEALTHY;
 import static org.apache.hadoop.hdds.scm.ScmConfigKeys.HDDS_DATANODE_DIR_KEY;
 import static org.apache.hadoop.hdds.scm.ScmConfigKeys.OZONE_SCM_CONTAINER_LAYOUT_KEY;
-<<<<<<< HEAD
 import static org.apache.hadoop.ozone.OzoneConsts.GB;
 import static org.apache.hadoop.ozone.container.checksum.ContainerChecksumTreeManager.getContainerChecksumFile;
 import static org.apache.hadoop.ozone.container.checksum.ContainerMerkleTreeTestUtils.writeContainerDataTreeProto;
 import static org.apache.hadoop.ozone.container.common.ContainerTestUtils.WRITE_STAGE;
 import static org.apache.hadoop.ozone.container.common.ContainerTestUtils.createBlockMetaData;
 import static org.apache.hadoop.ozone.container.common.ContainerTestUtils.createDbInstancesForTestIfNeeded;
+import static org.apache.hadoop.ozone.container.common.impl.ContainerImplTestUtils.newContainerSet;
 import static org.apache.hadoop.ozone.container.keyvalue.TestContainerCorruptions.getBlock;
-=======
-import static org.apache.hadoop.ozone.container.common.impl.ContainerImplTestUtils.newContainerSet;
->>>>>>> 5c5db8e9
 import static org.assertj.core.api.Assertions.assertThat;
 import static org.junit.jupiter.api.Assertions.assertEquals;
 import static org.junit.jupiter.api.Assertions.assertNotEquals;
 import static org.junit.jupiter.api.Assertions.assertNotNull;
 import static org.junit.jupiter.api.Assertions.assertNull;
-<<<<<<< HEAD
-import static org.junit.jupiter.api.Assertions.assertThrows;
 import static org.junit.jupiter.api.Assertions.assertTrue;
 import static org.mockito.ArgumentMatchers.anyLong;
 import static org.mockito.ArgumentMatchers.anyMap;
 import static org.mockito.ArgumentMatchers.eq;
-=======
->>>>>>> 5c5db8e9
 import static org.mockito.Mockito.any;
 import static org.mockito.Mockito.atMostOnce;
 import static org.mockito.Mockito.mock;
@@ -129,16 +118,12 @@
 import org.apache.hadoop.ozone.container.common.volume.RoundRobinVolumeChoosingPolicy;
 import org.apache.hadoop.ozone.container.common.volume.StorageVolume;
 import org.apache.hadoop.ozone.container.common.volume.VolumeSet;
-<<<<<<< HEAD
 import org.apache.hadoop.ozone.container.keyvalue.helpers.BlockUtils;
 import org.apache.hadoop.util.Sets;
-import org.apache.ozone.test.GenericTestUtils;
+import org.apache.hadoop.util.Time;
+import org.apache.ozone.test.GenericTestUtils.LogCapturer;
 import org.apache.ratis.thirdparty.com.google.protobuf.ByteString;
 import org.junit.jupiter.api.Assertions;
-=======
-import org.apache.hadoop.util.Time;
-import org.apache.ozone.test.GenericTestUtils.LogCapturer;
->>>>>>> 5c5db8e9
 import org.junit.jupiter.api.BeforeEach;
 import org.junit.jupiter.api.Test;
 import org.junit.jupiter.api.Timeout;
@@ -375,26 +360,12 @@
         volumeSet = new MutableVolumeSet(UUID.randomUUID().toString(), conf,
         null, StorageVolume.VolumeType.DATA_VOLUME, null);
     try {
-<<<<<<< HEAD
-      ContainerSet cset = new ContainerSet(1000);
+      ContainerSet cset = newContainerSet();
+      int[] interval = new int[1];
+      interval[0] = 2;
       DatanodeDetails datanodeDetails = mock(DatanodeDetails.class);
       StateContext context = ContainerTestUtils.getMockContext(
           datanodeDetails, conf);
-      KeyValueHandler keyValueHandler = ContainerTestUtils.getKeyValueHandler(conf,
-          context.getParent().getDatanodeDetails().getUuidString(), cset, volumeSet);
-      assertEquals("org.apache.hadoop.ozone.container.common" +
-          ".volume.CapacityVolumeChoosingPolicy",
-          keyValueHandler.getVolumeChoosingPolicyForTesting()
-              .getClass().getName());
-=======
-      ContainerSet cset = newContainerSet();
-      int[] interval = new int[1];
-      interval[0] = 2;
-      ContainerMetrics metrics = new ContainerMetrics(interval);
-      DatanodeDetails datanodeDetails = mock(DatanodeDetails.class);
-      StateContext context = ContainerTestUtils.getMockContext(
-          datanodeDetails, conf);
->>>>>>> 5c5db8e9
 
       // Ensures that KeyValueHandler falls back to FILE_PER_BLOCK.
       conf.set(OZONE_SCM_CONTAINER_LAYOUT_KEY, "FILE_PER_CHUNK");
@@ -402,20 +373,6 @@
           context.getParent().getDatanodeDetails().getUuidString(), cset, volumeSet);
       assertEquals(ContainerLayoutVersion.FILE_PER_BLOCK,
           conf.getEnum(OZONE_SCM_CONTAINER_LAYOUT_KEY, ContainerLayoutVersion.FILE_PER_CHUNK));
-<<<<<<< HEAD
-
-      //Set a class which is not of sub class of VolumeChoosingPolicy
-      conf.set(HDDS_DATANODE_VOLUME_CHOOSING_POLICY,
-          "org.apache.hadoop.ozone.container.common.impl.HddsDispatcher");
-      RuntimeException exception = assertThrows(RuntimeException.class,
-          () -> ContainerTestUtils.getKeyValueHandler(conf, context.getParent().getDatanodeDetails().getUuidString(),
-              cset, volumeSet));
-
-      assertThat(exception).hasMessageEndingWith(
-          "class org.apache.hadoop.ozone.container.common.impl.HddsDispatcher " +
-              "not org.apache.hadoop.ozone.container.common.interfaces.VolumeChoosingPolicy");
-=======
->>>>>>> 5c5db8e9
     } finally {
       volumeSet.shutdown();
       FileUtil.fullyDelete(datanodeDir);
@@ -480,13 +437,8 @@
       final long containerID = 1L;
       final String clusterId = UUID.randomUUID().toString();
       final String datanodeId = UUID.randomUUID().toString();
-<<<<<<< HEAD
       conf = new OzoneConfiguration();
-      final ContainerSet containerSet = new ContainerSet(1000);
-=======
-      final ConfigurationSource conf = new OzoneConfiguration();
       final ContainerSet containerSet = newContainerSet();
->>>>>>> 5c5db8e9
       final MutableVolumeSet volumeSet = mock(MutableVolumeSet.class);
 
       HddsVolume hddsVolume = new HddsVolume.Builder(testDir).conf(conf)
@@ -571,7 +523,6 @@
     }
   }
 
-<<<<<<< HEAD
   @ContainerLayoutTestInfo.ContainerTest
   public void testContainerChecksumInvocation(ContainerLayoutVersion layoutVersion) throws Exception {
     conf = new OzoneConfiguration();
@@ -583,7 +534,7 @@
 
     Container container = new KeyValueContainer(data, conf);
     createBlockMetaData(data, 5, 3);
-    ContainerSet containerSet = new ContainerSet(1000);
+    ContainerSet containerSet = newContainerSet();
     containerSet.addContainer(container);
 
     // Allows checking the invocation count of the lambda.
@@ -678,6 +629,7 @@
       }
     }
   }
+
   private void mockContainerProtocolCalls(MockedStatic<ContainerProtocolCalls> containerProtocolMock,
                                           Map<String, KeyValueContainer> dnToContainerMap,
                                           ContainerChecksumTreeManager checksumManager,
@@ -767,21 +719,14 @@
     }
   }
 
-=======
->>>>>>> 5c5db8e9
   @Test
   public void testDeleteContainerTimeout() throws IOException {
     final String testDir = tempDir.toString();
     final long containerID = 1L;
     final String clusterId = UUID.randomUUID().toString();
     final String datanodeId = UUID.randomUUID().toString();
-<<<<<<< HEAD
     conf = new OzoneConfiguration();
-    final ContainerSet containerSet = new ContainerSet(1000);
-=======
-    final ConfigurationSource conf = new OzoneConfiguration();
     final ContainerSet containerSet = newContainerSet();
->>>>>>> 5c5db8e9
     final MutableVolumeSet volumeSet = mock(MutableVolumeSet.class);
     final Clock clock = mock(Clock.class);
     long startTime = Time.monotonicNow();
@@ -812,13 +757,8 @@
     final AtomicInteger icrReceived = new AtomicInteger(0);
 
     final KeyValueHandler kvHandler = new KeyValueHandler(conf,
-<<<<<<< HEAD
-        datanodeId, containerSet, volumeSet, metrics,
-        c -> icrReceived.incrementAndGet(), new ContainerChecksumTreeManager(conf), clock);
-=======
         datanodeId, containerSet, volumeSet, null, metrics,
-        c -> icrReceived.incrementAndGet(), clock);
->>>>>>> 5c5db8e9
+        c -> icrReceived.incrementAndGet(), clock, new ContainerChecksumTreeManager(conf));
     kvHandler.setClusterID(clusterId);
 
     final ContainerCommandRequestProto createContainer =
@@ -854,7 +794,7 @@
   }
 
   private KeyValueHandler createKeyValueHandler(Path path) throws IOException {
-    final ContainerSet containerSet = new ContainerSet(1000);
+    final ContainerSet containerSet = newContainerSet();
     final MutableVolumeSet volumeSet = mock(MutableVolumeSet.class);
 
     HddsVolume hddsVolume = new HddsVolume.Builder(path.toString()).conf(conf)
