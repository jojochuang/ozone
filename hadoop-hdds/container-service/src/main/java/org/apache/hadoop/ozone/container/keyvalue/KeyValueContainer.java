--- conflicted
+++ resolved
@@ -913,42 +913,21 @@
   }
 
   @Override
-<<<<<<< HEAD
   public MetadataScanResult scanMetaData() throws InterruptedException {
     KeyValueContainerCheck checker =
         new KeyValueContainerCheck(config, this);
     return checker.fastCheck();
-=======
-  public boolean shouldScanMetadata() {
-    final boolean shouldScan = getContainerState() != UNHEALTHY;
-    if (!shouldScan) {
-      LOG.debug("Healthy container metadata is not scanned: {}", containerData);
-    }
-    return shouldScan;
-  }
-
-  @Override
-  public ScanResult scanMetaData() throws InterruptedException {
-    return new KeyValueContainerCheck(containerData, this, config)
-        .fastCheck();
->>>>>>> 5c5db8e9
   }
 
   @Override
   public boolean shouldScanData() {
-<<<<<<< HEAD
     boolean shouldScan =
-        getContainerState() == ContainerDataProto.State.CLOSED
-        || getContainerState() == ContainerDataProto.State.QUASI_CLOSED
-        || getContainerState() == ContainerDataProto.State.UNHEALTHY;
+        getContainerState() == CLOSED
+        || getContainerState() == QUASI_CLOSED
+        || getContainerState() == UNHEALTHY;
     if (!shouldScan && LOG.isDebugEnabled()) {
       LOG.debug("Container {} in state {} should not have its data scanned.",
           containerData.getContainerID(), containerData.getState());
-=======
-    final boolean shouldScan = getContainerState() == CLOSED || getContainerState() == QUASI_CLOSED;
-    if (!shouldScan) {
-      LOG.debug("Healthy container is not scanned: {}", containerData);
->>>>>>> 5c5db8e9
     }
 
     return shouldScan;
@@ -962,14 +941,9 @@
           " done for container in state "
           + containerData.getState());
     }
-<<<<<<< HEAD
 
     KeyValueContainerCheck checker = new KeyValueContainerCheck(config, this);
     return checker.fullCheck(throttler, canceler);
-=======
-    return new KeyValueContainerCheck(containerData, this, config)
-        .fullCheck(throttler, canceler);
->>>>>>> 5c5db8e9
   }
 
   /**
