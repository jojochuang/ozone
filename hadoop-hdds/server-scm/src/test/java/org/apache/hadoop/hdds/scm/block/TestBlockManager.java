/**
 * Licensed to the Apache Software Foundation (ASF) under one or more
 * contributor license agreements.  See the NOTICE file distributed with this
 * work for additional information regarding copyright ownership.  The ASF
 * licenses this file to you under the Apache License, Version 2.0 (the
 * "License"); you may not use this file except in compliance with the License.
 * You may obtain a copy of the License at
 * <p>
 * http://www.apache.org/licenses/LICENSE-2.0
 * <p>
 * Unless required by applicable law or agreed to in writing, software
 * distributed under the License is distributed on an "AS IS" BASIS, WITHOUT
 * WARRANTIES OR CONDITIONS OF ANY KIND, either express or implied. See the
 * License for the specific language governing permissions and limitations under
 * the License.
 */

package org.apache.hadoop.hdds.scm.block;

import java.io.File;
import java.io.IOException;
import java.util.ArrayList;
import java.util.List;
import java.util.concurrent.CompletableFuture;
import java.util.concurrent.ExecutorService;
import java.util.concurrent.Executors;
import java.util.concurrent.TimeoutException;

import org.apache.hadoop.hdds.HddsConfigKeys;
import org.apache.hadoop.hdds.conf.OzoneConfiguration;
import org.apache.hadoop.hdds.protocol.proto.HddsProtos;
import org.apache.hadoop.hdds.scm.ScmConfigKeys;
import org.apache.hadoop.hdds.scm.TestUtils;
import org.apache.hadoop.hdds.scm.node.NodeStatus;
import org.apache.hadoop.hdds.scm.safemode.SCMSafeModeManager.SafeModeStatus;
import org.apache.hadoop.hdds.scm.container.CloseContainerEventHandler;
import org.apache.hadoop.hdds.scm.container.ContainerID;
import org.apache.hadoop.hdds.scm.container.MockNodeManager;
import org.apache.hadoop.hdds.scm.container.SCMContainerManager;
import org.apache.hadoop.hdds.scm.container.common.helpers.AllocatedBlock;
import org.apache.hadoop.hdds.scm.container.common.helpers.ExcludeList;
import org.apache.hadoop.hdds.scm.events.SCMEvents;
import org.apache.hadoop.hdds.scm.pipeline.Pipeline;
import org.apache.hadoop.hdds.scm.pipeline.PipelineProvider;
import org.apache.hadoop.hdds.scm.pipeline.MockRatisPipelineProvider;
import org.apache.hadoop.hdds.scm.pipeline.SCMPipelineManager;
import org.apache.hadoop.hdds.scm.server.SCMConfigurator;
import org.apache.hadoop.hdds.scm.server.StorageContainerManager;
import org.apache.hadoop.hdds.server.events.EventQueue;
import org.apache.hadoop.ozone.container.common.SCMTestUtils;
import org.apache.hadoop.test.GenericTestUtils;
import org.junit.After;
import org.junit.Assert;
import org.junit.Before;
import org.junit.Rule;
import org.junit.Test;
import org.junit.rules.ExpectedException;
import org.junit.rules.TemporaryFolder;

import static org.apache.hadoop.ozone.OzoneConsts.GB;
import static org.apache.hadoop.ozone.OzoneConsts.MB;


/**
 * Tests for SCM Block Manager.
 */
public class TestBlockManager {
  private StorageContainerManager scm;
  private SCMContainerManager mapping;
  private MockNodeManager nodeManager;
  private SCMPipelineManager pipelineManager;
  private BlockManagerImpl blockManager;
  private File testDir;
  private final static long DEFAULT_BLOCK_SIZE = 128 * MB;
  private static HddsProtos.ReplicationFactor factor;
  private static HddsProtos.ReplicationType type;
  private static String containerOwner = "OZONE";
  private static EventQueue eventQueue;
  private int numContainerPerOwnerInPipeline;
  private OzoneConfiguration conf;
  private SafeModeStatus safeModeStatus = new SafeModeStatus(false);

  @Rule
  public ExpectedException thrown = ExpectedException.none();

  @Rule
  public TemporaryFolder folder= new TemporaryFolder();

  @Before
  public void setUp() throws Exception {
    conf = SCMTestUtils.getConf();
    numContainerPerOwnerInPipeline = conf.getInt(
        ScmConfigKeys.OZONE_SCM_PIPELINE_OWNER_CONTAINER_COUNT,
        ScmConfigKeys.OZONE_SCM_PIPELINE_OWNER_CONTAINER_COUNT_DEFAULT);


    conf.set(HddsConfigKeys.OZONE_METADATA_DIRS, folder.newFolder().toString());

    // Override the default Node Manager in SCM with this Mock Node Manager.
    nodeManager = new MockNodeManager(true, 10);
    pipelineManager =
        new SCMPipelineManager(conf, nodeManager, new EventQueue(), null);
    PipelineProvider mockRatisProvider =
        new MockRatisPipelineProvider(nodeManager,
            pipelineManager.getStateManager(), conf);
    pipelineManager.setPipelineProvider(HddsProtos.ReplicationType.RATIS,
        mockRatisProvider);
    SCMConfigurator configurator = new SCMConfigurator();
    configurator.setScmNodeManager(nodeManager);
    configurator.setPipelineManager(pipelineManager);
    scm = TestUtils.getScm(conf, configurator);

    // Initialize these fields so that the tests can pass.
    mapping = (SCMContainerManager) scm.getContainerManager();
    blockManager = (BlockManagerImpl) scm.getScmBlockManager();

    eventQueue = new EventQueue();
    eventQueue.addHandler(SCMEvents.SAFE_MODE_STATUS,
        scm.getSafeModeHandler());
    eventQueue.addHandler(SCMEvents.SAFE_MODE_STATUS,
        scm.getSafeModeHandler());
    CloseContainerEventHandler closeContainerHandler =
        new CloseContainerEventHandler(pipelineManager, mapping);
    eventQueue.addHandler(SCMEvents.CLOSE_CONTAINER, closeContainerHandler);
    factor = HddsProtos.ReplicationFactor.THREE;
    type = HddsProtos.ReplicationType.RATIS;
  }

  @After
  public void cleanup() throws IOException {
    scm.stop();
  }

  @Test
  public void testAllocateBlock() throws Exception {
    eventQueue.fireEvent(SCMEvents.SAFE_MODE_STATUS, safeModeStatus);
    GenericTestUtils.waitFor(() -> {
      return !blockManager.isScmInSafeMode();
    }, 10, 1000 * 5);
    AllocatedBlock block = blockManager.allocateBlock(DEFAULT_BLOCK_SIZE,
        type, factor, containerOwner, new ExcludeList());
    Assert.assertNotNull(block);
  }

  @Test
  public void testAllocateBlockWithExclusion() throws Exception {
    eventQueue.fireEvent(SCMEvents.SAFE_MODE_STATUS, safeModeStatus);
    GenericTestUtils.waitFor(() -> {
      return !blockManager.isScmInSafeMode();
    }, 10, 1000 * 5);
    try {
      while (true) {
        pipelineManager.createPipeline(type, factor);
      }
    } catch (IOException e) {
    }
    ExcludeList excludeList = new ExcludeList();
    excludeList
        .addPipeline(pipelineManager.getPipelines(type, factor).get(0).getId());
    AllocatedBlock block = blockManager
        .allocateBlock(DEFAULT_BLOCK_SIZE, type, factor, containerOwner,
            excludeList);
    Assert.assertNotNull(block);
    Assert.assertNotEquals(block.getPipeline().getId(),
        excludeList.getPipelineIds().get(0));

    for (Pipeline pipeline : pipelineManager.getPipelines(type, factor)) {
      excludeList.addPipeline(pipeline.getId());
    }
    block = blockManager
        .allocateBlock(DEFAULT_BLOCK_SIZE, type, factor, containerOwner,
            excludeList);
    Assert.assertNotNull(block);
    Assert.assertTrue(
        excludeList.getPipelineIds().contains(block.getPipeline().getId()));
  }

  @Test
  public void testAllocateBlockInParallel() throws Exception {
    eventQueue.fireEvent(SCMEvents.SAFE_MODE_STATUS, safeModeStatus);
    GenericTestUtils.waitFor(() -> {
      return !blockManager.isScmInSafeMode();
    }, 10, 1000 * 5);
    int threadCount = 20;
    List<ExecutorService> executors = new ArrayList<>(threadCount);
    for (int i = 0; i < threadCount; i++) {
      executors.add(Executors.newSingleThreadExecutor());
    }
    List<CompletableFuture<AllocatedBlock>> futureList =
        new ArrayList<>(threadCount);
    for (int i = 0; i < threadCount; i++) {
      final CompletableFuture<AllocatedBlock> future =
          new CompletableFuture<>();
      CompletableFuture.supplyAsync(() -> {
        try {
          future.complete(blockManager
              .allocateBlock(DEFAULT_BLOCK_SIZE, type, factor, containerOwner,
                  new ExcludeList()));
        } catch (IOException e) {
          future.completeExceptionally(e);
        }
        return future;
      }, executors.get(i));
      futureList.add(future);
    }
    try {
      CompletableFuture
          .allOf(futureList.toArray(new CompletableFuture[futureList.size()]))
          .get();
    } catch (Exception e) {
      Assert.fail("testAllocateBlockInParallel failed");
    }
  }

  @Test
  public void testAllocateOversizedBlock() throws Exception {
    eventQueue.fireEvent(SCMEvents.SAFE_MODE_STATUS, safeModeStatus);
    GenericTestUtils.waitFor(() -> {
      return !blockManager.isScmInSafeMode();
    }, 10, 1000 * 5);
    long size = 6 * GB;
    thrown.expectMessage("Unsupported block size");
    AllocatedBlock block = blockManager.allocateBlock(size,
        type, factor, containerOwner, new ExcludeList());
  }


  @Test
  public void testAllocateBlockFailureInSafeMode() throws Exception {
    eventQueue.fireEvent(SCMEvents.SAFE_MODE_STATUS,
        new SafeModeStatus(true));
    GenericTestUtils.waitFor(() -> {
      return blockManager.isScmInSafeMode();
    }, 10, 1000 * 5);
    // Test1: In safe mode expect an SCMException.
    thrown.expectMessage("SafeModePrecheck failed for "
        + "allocateBlock");
    blockManager.allocateBlock(DEFAULT_BLOCK_SIZE,
        type, factor, containerOwner, new ExcludeList());
  }

  @Test
  public void testAllocateBlockSucInSafeMode() throws Exception {
    // Test2: Exit safe mode and then try allocateBock again.
    eventQueue.fireEvent(SCMEvents.SAFE_MODE_STATUS, safeModeStatus);
    GenericTestUtils.waitFor(() -> {
      return !blockManager.isScmInSafeMode();
    }, 10, 1000 * 5);
    Assert.assertNotNull(blockManager.allocateBlock(DEFAULT_BLOCK_SIZE,
        type, factor, containerOwner, new ExcludeList()));
  }

  @Test(timeout = 10000)
  public void testMultipleBlockAllocation()
      throws IOException, TimeoutException, InterruptedException {
    eventQueue.fireEvent(SCMEvents.SAFE_MODE_STATUS, safeModeStatus);
    GenericTestUtils
        .waitFor(() -> !blockManager.isScmInSafeMode(), 10, 1000 * 5);

    pipelineManager.createPipeline(type, factor);
    pipelineManager.createPipeline(type, factor);

    AllocatedBlock allocatedBlock = blockManager
        .allocateBlock(DEFAULT_BLOCK_SIZE, type, factor, containerOwner,
            new ExcludeList());
    // block should be allocated in different pipelines
    GenericTestUtils.waitFor(() -> {
      try {
        AllocatedBlock block = blockManager
            .allocateBlock(DEFAULT_BLOCK_SIZE, type, factor, containerOwner,
                new ExcludeList());
        return !block.getPipeline().getId()
            .equals(allocatedBlock.getPipeline().getId());
      } catch (IOException e) {
      }
      return false;
    }, 100, 1000);
  }

  private boolean verifyNumberOfContainersInPipelines(
      int numContainersPerPipeline) {
    try {
      for (Pipeline pipeline : pipelineManager.getPipelines(type, factor)) {
        if (pipelineManager.getNumberOfContainers(pipeline.getId())
            != numContainersPerPipeline) {
          return false;
        }
      }
    } catch (IOException e) {
      return false;
    }
    return true;
  }

  @Test(timeout = 10000)
  public void testMultipleBlockAllocationWithClosedContainer()
      throws IOException, TimeoutException, InterruptedException {
    eventQueue.fireEvent(SCMEvents.SAFE_MODE_STATUS, safeModeStatus);
    GenericTestUtils
        .waitFor(() -> !blockManager.isScmInSafeMode(), 10, 1000 * 5);

    // create pipelines
    for (int i = 0;
<<<<<<< HEAD
         i < nodeManager.getNodes(NodeStatus.inServiceHealthy()).size(); i++) {
=======
         i < nodeManager.getNodes(HddsProtos.NodeState.HEALTHY).size() / factor
             .getNumber(); i++) {
>>>>>>> eb1d77e3
      pipelineManager.createPipeline(type, factor);
    }

    // wait till each pipeline has the configured number of containers.
    // After this each pipeline has numContainerPerOwnerInPipeline containers
    // for each owner
    GenericTestUtils.waitFor(() -> {
      try {
        blockManager
            .allocateBlock(DEFAULT_BLOCK_SIZE, type, factor, containerOwner,
                new ExcludeList());
      } catch (IOException e) {
      }
      return verifyNumberOfContainersInPipelines(
          numContainerPerOwnerInPipeline);
    }, 10, 1000);

    // close all the containers in all the pipelines
    for (Pipeline pipeline : pipelineManager.getPipelines(type, factor)) {
      for (ContainerID cid : pipelineManager
          .getContainersInPipeline(pipeline.getId())) {
        eventQueue.fireEvent(SCMEvents.CLOSE_CONTAINER, cid);
      }
    }
    // wait till no containers are left in the pipelines
    GenericTestUtils
        .waitFor(() -> verifyNumberOfContainersInPipelines(0), 10, 5000);

    // allocate block so that each pipeline has the configured number of
    // containers.
    GenericTestUtils.waitFor(() -> {
      try {
        blockManager
            .allocateBlock(DEFAULT_BLOCK_SIZE, type, factor, containerOwner,
                new ExcludeList());
      } catch (IOException e) {
      }
      return verifyNumberOfContainersInPipelines(
          numContainerPerOwnerInPipeline);
    }, 10, 1000);
  }

  @Test(timeout = 10000)
  public void testBlockAllocationWithNoAvailablePipelines()
      throws IOException, TimeoutException, InterruptedException {
    eventQueue.fireEvent(SCMEvents.SAFE_MODE_STATUS, safeModeStatus);
    GenericTestUtils
        .waitFor(() -> !blockManager.isScmInSafeMode(), 10, 1000 * 5);

    for (Pipeline pipeline : pipelineManager.getPipelines()) {
      pipelineManager.finalizeAndDestroyPipeline(pipeline, false);
    }
    Assert.assertEquals(0, pipelineManager.getPipelines(type, factor).size());
    Assert.assertNotNull(blockManager
        .allocateBlock(DEFAULT_BLOCK_SIZE, type, factor, containerOwner,
            new ExcludeList()));
    Assert.assertEquals(1, pipelineManager.getPipelines(type, factor).size());
  }

}<|MERGE_RESOLUTION|>--- conflicted
+++ resolved
@@ -301,12 +301,7 @@
 
     // create pipelines
     for (int i = 0;
-<<<<<<< HEAD
          i < nodeManager.getNodes(NodeStatus.inServiceHealthy()).size(); i++) {
-=======
-         i < nodeManager.getNodes(HddsProtos.NodeState.HEALTHY).size() / factor
-             .getNumber(); i++) {
->>>>>>> eb1d77e3
       pipelineManager.createPipeline(type, factor);
     }
 
