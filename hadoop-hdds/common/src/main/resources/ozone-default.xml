<?xml version="1.0" encoding="UTF-8"?>
<?xml-stylesheet type="text/xsl" href="configuration.xsl"?>
<!--
   Licensed to the Apache Software Foundation (ASF) under one or more
   contributor license agreements.  See the NOTICE file distributed with
   this work for additional information regarding copyright ownership.
   The ASF licenses this file to You under the Apache License, Version 2.0
   (the "License"); you may not use this file except in compliance with
   the License.  You may obtain a copy of the License at

       http://www.apache.org/licenses/LICENSE-2.0

   Unless required by applicable law or agreed to in writing, software
   distributed under the License is distributed on an "AS IS" BASIS,
   WITHOUT WARRANTIES OR CONDITIONS OF ANY KIND, either express or implied.
   See the License for the specific language governing permissions and
   limitations under the License.
-->
<!-- Do not modify this file directly.  Instead, copy entries that you -->
<!-- wish to modify from this file into ozone-site.xml and change them -->
<!-- there.  If ozone-site.xml does not already exist, create it.      -->

<!--Tags supported are defined in org.apache.hadoop.hdds.conf.ConfigTag-->

<configuration>

  <!--Container Settings used by Datanode-->
  <property>
    <name>ozone.container.cache.size</name>
    <value>1024</value>
    <tag>PERFORMANCE, CONTAINER, STORAGE</tag>
    <description>The open container is cached on the data node side. We maintain
      an LRU
      cache for caching the recently used containers. This setting controls the
      size of that cache.
    </description>
  </property>
  <property>
    <name>ozone.container.cache.lock.stripes</name>
    <value>1024</value>
    <tag>PERFORMANCE, CONTAINER, STORAGE</tag>
    <description>Container DB open is an exclusive operation. We use a stripe
      lock to guarantee that different threads can open different container DBs
      concurrently, while for one container DB, only one thread can open it at
      the same time. This setting controls the lock stripes.
    </description>
  </property>
  <property>
    <name>hdds.container.ipc.port</name>
    <value>9859</value>
    <tag>OZONE, CONTAINER, MANAGEMENT</tag>
    <description>The ipc port number of container.</description>
  </property>

  <property>
    <name>hdds.container.ratis.datastream.enabled</name>
    <value>false</value>
    <tag>OZONE, CONTAINER, RATIS, DATASTREAM</tag>
    <description>It specifies whether to enable data stream of container.</description>
  </property>
  <property>
    <name>hdds.container.ratis.datastream.port</name>
    <value>9855</value>
    <tag>OZONE, CONTAINER, RATIS, DATASTREAM</tag>
    <description>The datastream port number of container.</description>
  </property>
  <property>
    <name>hdds.container.ratis.datastream.random.port</name>
    <value>false</value>
    <tag>OZONE, CONTAINER, RATIS, DATASTREAM</tag>
    <description>Allocates a random free port for ozone container datastream.
      This is used only while running unit tests.
    </description>
  </property>
  <property>
    <name>hdds.container.ipc.random.port</name>
    <value>false</value>
    <tag>OZONE, DEBUG, CONTAINER</tag>
    <description>Allocates a random free port for ozone container. This is used
      only while
      running unit tests.
    </description>
  </property>
  <property>
    <name>hdds.container.chunk.write.sync</name>
    <value>false</value>
    <tag>OZONE, CONTAINER, MANAGEMENT</tag>
    <description>Determines whether the chunk writes in the container happen as
      sync I/0 or buffered I/O operation.
    </description>
  </property>
  <property>
    <name>hdds.container.ratis.statemachinedata.sync.timeout</name>
    <value>10s</value>
    <tag>OZONE, DEBUG, CONTAINER, RATIS</tag>
    <description>Timeout for StateMachine data writes by Ratis.
    </description>
  </property>
  <property>
    <name>hdds.container.ratis.statemachinedata.sync.retries</name>
    <value/>
    <tag>OZONE, DEBUG, CONTAINER, RATIS</tag>
    <description>Number of times the WriteStateMachineData op will be tried
      before failing. If the value is not configured, it will default
      to (hdds.ratis.rpc.slowness.timeout / hdds.container.ratis.statemachinedata.sync.timeout),
      which means that the WriteStatMachineData will be retried for every sync timeout until
      the configured slowness timeout is hit, after which the StateMachine will close down the pipeline.

      If this value is set to -1, then this retries indefinitely. This might not be desirable
      since if due to persistent failure the WriteStateMachineData op was not able to complete
      for a long time, this might block the Ratis write pipeline.
    </description>
  </property>
  <property>
    <name>hdds.container.ratis.log.queue.num-elements</name>
    <value>1024</value>
    <tag>OZONE, DEBUG, CONTAINER, RATIS</tag>
    <description>Limit for the number of operations in Ratis Log Worker.
    </description>
  </property>
  <property>
    <name>hdds.container.ratis.log.queue.byte-limit</name>
    <value>4GB</value>
    <tag>OZONE, DEBUG, CONTAINER, RATIS</tag>
    <description>Byte limit for Ratis Log Worker queue.
    </description>
  </property>
  <property>
    <name>hdds.container.ratis.log.appender.queue.num-elements</name>
    <value>1024</value>
    <tag>OZONE, DEBUG, CONTAINER, RATIS</tag>
    <description>Limit for number of append entries in ratis leader's
      log appender queue.
    </description>
  </property>
  <property>
    <name>hdds.container.ratis.log.appender.queue.byte-limit
</name>
    <value>32MB</value>
    <tag>OZONE, DEBUG, CONTAINER, RATIS</tag>
    <description>Byte limit for ratis leader's log appender queue.
    </description>
  </property>
  <property>
    <name>hdds.container.ratis.log.purge.gap
</name>
    <value>1000000</value>
    <tag>OZONE, DEBUG, CONTAINER, RATIS</tag>
    <description>Purge gap between the last purged commit index
      and the current index, when the leader decides to purge its log.
    </description>
  </property>
  <property>
    <name>hdds.container.ratis.datanode.storage.dir</name>
    <value/>
    <tag>OZONE, CONTAINER, STORAGE, MANAGEMENT, RATIS</tag>
    <description>This directory is used for storing Ratis metadata like logs. If
      this is
      not set then default metadata dirs is used. A warning will be logged if
      this not set. Ideally, this should be mapped to a fast disk like an SSD.
    </description>
  </property>
  <property>
    <name>ozone.scm.container.list.max.count</name>
    <value>4096</value>
    <tag>OZONE, SCM, CONTAINER</tag>
    <description>The max number of containers info could be included in
      response of ListContainer request.</description>
  </property>
  <property>
    <name>hdds.datanode.dir</name>
    <value/>
    <tag>OZONE, CONTAINER, STORAGE, MANAGEMENT</tag>
    <description>Determines where on the local filesystem HDDS data will be stored.
      The directories should be tagged with corresponding storage types
      ([SSD]/[DISK]/[ARCHIVE]/[RAM_DISK]) for storage policies. The default
      storage type will be DISK if the directory does not have a storage type
      tagged explicitly.
    </description>
  </property>
  <property>
    <name>hdds.datanode.container.db.dir</name>
    <value/>
    <tag>OZONE, CONTAINER, STORAGE, MANAGEMENT</tag>
    <description>Determines where the per-disk rocksdb instances will be
      stored. This setting is optional. If unspecified, then rocksdb instances
      are stored on the same disk as HDDS data.
      The directories should be tagged with corresponding storage types
      ([SSD]/[DISK]/[ARCHIVE]/[RAM_DISK]) for storage policies. The default
      storage type will be DISK if the directory does not have a storage type
      tagged explicitly. Ideally, this should be mapped to a fast disk
      like an SSD.
    </description>
  </property>
  <property>
    <name>hdds.datanode.dir.du.reserved</name>
    <value/>
    <tag>OZONE, CONTAINER, STORAGE, MANAGEMENT</tag>
    <description>Reserved space in bytes per volume. Always leave this much space free for non dfs use.
       Such as /dir1:100B, /dir2:200MB, means dir1 reserves 100 bytes and dir2 reserves 200 MB.
    </description>
  </property>
  <property>
    <name>hdds.datanode.dir.du.reserved.percent</name>
    <value/>
    <tag>OZONE, CONTAINER, STORAGE, MANAGEMENT</tag>
    <description>Percentage of volume that should be reserved. This space is left free for other usage.
      The value should be between 0-1. Such as 0.1 which means 10% of volume space will be reserved.
    </description>
  </property>
  <property>
    <name>hdds.datanode.volume.choosing.policy</name>
    <value/>
    <tag>OZONE, CONTAINER, STORAGE, MANAGEMENT</tag>
    <description>
      The class name of the policy for choosing volumes in the list of
      directories.  Defaults to
      org.apache.hadoop.ozone.container.common.volume.RoundRobinVolumeChoosingPolicy.
      This volume choosing policy selects volumes in a round-robin order.
    </description>
  </property>
  <property>
    <name>hdds.datanode.volume.min.free.space</name>
    <value>5GB</value>
    <tag>OZONE, CONTAINER, STORAGE, MANAGEMENT</tag>
    <description>
      This determines the free space to be used for closing containers
      When the difference between volume capacity and used reaches this number,
      containers that reside on this volume will be closed and no new containers
      would be allocated on this volume.
    </description>
  </property>
  <property>
    <name>hdds.container.ratis.enabled</name>
    <value>false</value>
    <tag>OZONE, MANAGEMENT, PIPELINE, RATIS</tag>
    <description>Ozone supports different kinds of replication pipelines. Ratis
      is one of
      the replication pipeline supported by ozone.
    </description>
  </property>
  <property>
    <name>hdds.container.ratis.ipc.port</name>
    <value>9858</value>
    <tag>OZONE, CONTAINER, PIPELINE, RATIS</tag>
    <description>The ipc port number of container for clients.</description>
  </property>
  <property>
    <name>hdds.container.ratis.admin.port</name>
    <value>9857</value>
    <tag>OZONE, CONTAINER, PIPELINE, RATIS, MANAGEMENT</tag>
    <description>The ipc port number of container for admin requests.</description>
  </property>
  <property>
    <name>hdds.container.ratis.server.port</name>
    <value>9856</value>
    <tag>OZONE, CONTAINER, PIPELINE, RATIS, MANAGEMENT</tag>
    <description>The ipc port number of container for server-server communication.</description>
  </property>
  <property>
    <name>hdds.container.ratis.ipc.random.port
</name>
    <value>false</value>
    <tag>OZONE,DEBUG</tag>
    <description>Allocates a random free port for ozone ratis port for the
      container. This
      is used only while running unit tests.
    </description>
  </property>
  <property>
    <name>hdds.container.ratis.rpc.type</name>
    <value>GRPC</value>
    <tag>OZONE, RATIS, MANAGEMENT</tag>
    <description>Ratis supports different kinds of transports like netty, GRPC,
      Hadoop RPC
      etc. This picks one of those for this cluster.
    </description>
  </property>
  <property>
    <name>hdds.ratis.snapshot.threshold</name>
    <value>100000</value>
    <tag>OZONE, CONTAINER, RATIS</tag>
    <description>Number of transactions after which a ratis snapshot should be
      taken.
    </description>
  </property>
  <property>
    <name>hdds.container.ratis.statemachine.max.pending.apply-transactions</name>
    <value>100000</value>
    <tag>OZONE, CONTAINER, RATIS</tag>
    <description>Maximum number of pending apply transactions in a data
      pipeline. The default value is kept same as default snapshot threshold
      hdds.ratis.snapshot.threshold.
    </description>
  </property>
  <property>
    <name>hdds.container.ratis.num.write.chunk.threads.per.volume</name>
    <value>10</value>
    <tag>OZONE, RATIS, PERFORMANCE</tag>
    <description>Maximum number of threads in the thread pool that Datanode
      will use for writing replicated chunks.
      This is a per configured locations!
      (10 thread per disk by default).
    </description>
  </property>
  <property>
    <name>hdds.container.ratis.leader.pending.bytes.limit
</name>
    <value>1GB</value>
    <tag>OZONE, RATIS, PERFORMANCE</tag>
    <description>Limit on the total bytes of pending requests after which
      leader starts rejecting requests from client.
    </description>
  </property>
  <property>
    <name>hdds.container.ratis.replication.level</name>
    <value>MAJORITY</value>
    <tag>OZONE, RATIS</tag>
    <description>Replication level to be used by datanode for submitting a
      container command to ratis. Available replication levels are ALL and
      MAJORTIY, MAJORITY is used as the default replication level.
    </description>
  </property>
  <property>
    <name>hdds.container.ratis.num.container.op.executors</name>
    <value>10</value>
    <tag>OZONE, RATIS, PERFORMANCE</tag>
    <description>Number of executors that will be used by Ratis to execute
      container ops.(10 by default).
    </description>
  </property>
  <property>
    <name>hdds.container.ratis.segment.size</name>
    <value>64MB</value>
    <tag>OZONE, RATIS, PERFORMANCE</tag>
    <description>The size of the raft segment file used
      by Apache Ratis on datanodes. (64 MB by default)
    </description>
  </property>
  <property>
    <name>hdds.container.ratis.segment.preallocated.size</name>
    <value>4MB</value>
    <tag>OZONE, RATIS, PERFORMANCE</tag>
    <description>The pre-allocated file size for raft segment used
      by Apache Ratis on datanodes. (4 MB by default)
    </description>
  </property>
  <property>
    <name>hdds.ratis.server.retry-cache.timeout.duration</name>
    <value>600000ms</value>
    <tag>OZONE, RATIS, MANAGEMENT</tag>
    <description>Retry Cache entry timeout for ratis server.</description>
  </property>
  <property>
    <name>hdds.ratis.leader.election.minimum.timeout.duration</name>
    <value>5s</value>
    <tag>OZONE, RATIS, MANAGEMENT</tag>
    <description>The minimum timeout duration for ratis leader election.
        Default is 5s.
    </description>
  </property>
  <property>
    <name>hdds.node.report.interval</name>
    <value>60000ms</value>
    <tag>OZONE, CONTAINER, MANAGEMENT</tag>
    <description>Time interval of the datanode to send node report. Each
      datanode periodically send node report to SCM. Unit could be
      defined with postfix (ns,ms,s,m,h,d)</description>
  </property>
  <property>
    <name>hdds.container.report.interval</name>
    <value>60m</value>
    <tag>OZONE, CONTAINER, MANAGEMENT</tag>
    <description>Time interval of the datanode to send container report. Each
      datanode periodically send container report to SCM. Unit could be
      defined with postfix (ns,ms,s,m,h,d)</description>
  </property>
  <property>
    <name>hdds.pipeline.report.interval</name>
    <value>60000ms</value>
    <tag>OZONE, PIPELINE, MANAGEMENT</tag>
    <description>Time interval of the datanode to send pipeline report. Each
      datanode periodically send pipeline report to SCM. Unit could be
      defined with postfix (ns,ms,s,m,h,d)</description>
  </property>


  <property>
    <name>hdds.prometheus.endpoint.enabled</name>
    <value>true</value>
    <tag>OZONE, MANAGEMENT</tag>
    <description>Enable prometheus compatible metric page on the HTTP
      servers.
    </description>
  </property>

  <property>
    <name>hdds.profiler.endpoint.enabled</name>
    <value>false</value>
    <tag>OZONE, MANAGEMENT</tag>
    <description>Enable /prof java profiler servlet page on HTTP server.
    </description>
  </property>

  <!--Ozone Settings-->
  <property>
    <name>ozone.administrators</name>
    <value/>
    <tag>OZONE, SECURITY</tag>
    <description>Ozone administrator users delimited by the comma.
      If not set, only the user who launches an ozone service will be the admin
      user. This property must be set if ozone services are started by different
      users. Otherwise, the RPC layer will reject calls from other servers which
      are started by users not in the list.
    </description>
  </property>
  <property>
    <name>ozone.administrators.groups</name>
    <value/>
    <tag>OZONE, SECURITY</tag>
    <description>Ozone administrator groups delimited by the comma.
      This is the list of groups who can access admin only information
      from ozone.
      It is enough to either have the name defined in ozone.administrators
      or be directly or indirectly in a group defined in this property.
    </description>
  </property>
  <property>
    <name>ozone.block.deleting.service.interval</name>
    <value>1m</value>
    <tag>OZONE, PERFORMANCE, SCM</tag>
    <description>Time interval of the block deleting service.
      The block deleting service runs on each datanode periodically and
      deletes blocks queued for deletion. Unit could be defined with
      postfix (ns,ms,s,m,h,d)
    </description>
  </property>
  <property>
    <name>ozone.block.deleting.service.timeout</name>
    <value>300000ms</value>
    <tag>OZONE, PERFORMANCE, SCM</tag>
    <description>A timeout value of block deletion service. If this is set
      greater than 0,
      the service will stop waiting for the block deleting completion after this
      time. This
      setting supports multiple time unit suffixes as described in
      dfs.heartbeat.interval. If no suffix is specified, then milliseconds is
      assumed.
    </description>
  </property>
  <property>
    <name>ozone.block.deleting.service.workers</name>
    <value>10</value>
    <tag>OZONE, PERFORMANCE, SCM</tag>
    <description>Number of workers executed of block deletion service. This
      configuration should be set to greater than 0.
    </description>
  </property>
  <property>
    <name>ozone.UnsafeByteOperations.enabled</name>
    <value>true</value>
    <tag>OZONE, PERFORMANCE, CLIENT</tag>
    <description>It specifies whether to use unsafe or safe buffer to byteString
      copy.
    </description>
  </property>
  <property>
    <name>ozone.client.connection.timeout</name>
    <value>5000ms</value>
    <tag>OZONE, PERFORMANCE, CLIENT</tag>
    <description>Connection timeout for Ozone client in milliseconds.
    </description>
  </property>
  <property>
    <name>ozone.client.socket.timeout</name>
    <value>5000ms</value>
    <tag>OZONE, CLIENT</tag>
    <description>Socket timeout for Ozone client. Unit could be defined with
      postfix (ns,ms,s,m,h,d)</description>
  </property>
  <property>
    <name>ozone.key.deleting.limit.per.task</name>
    <value>20000</value>
    <tag>OM, PERFORMANCE</tag>
    <description>
      A maximum number of keys to be scanned by key deleting service
      per time interval in OM. Those keys are sent to delete metadata and
      generate transactions in SCM for next async deletion between SCM
      and DataNode.
    </description>
  </property>
  <property>
    <name>ozone.snapshot.key.deleting.limit.per.task</name>
    <value>20000</value>
    <tag>OM, PERFORMANCE</tag>
    <description>
      The maximum number of deleted keys to be scanned by Snapshot
      Deleting Service per snapshot run.
    </description>
  </property>
  <property>
    <name>ozone.om.service.ids</name>
    <value/>
    <tag>OM, HA</tag>
    <description>
      Comma-separated list of OM service Ids. This property allows the client
      to figure out quorum of OzoneManager address.
    </description>
  </property>
  <property>
    <name>ozone.om.internal.service.id</name>
    <value/>
    <tag>OM, HA</tag>
    <description>
      Service ID of the Ozone Manager. If this is not set fall back to
      ozone.om.service.ids to find the service ID it belongs to.
    </description>
  </property>
  <property>
    <name>ozone.om.nodes.EXAMPLEOMSERVICEID</name>
    <value/>
    <tag>OM, HA</tag>
    <description>
      Comma-separated list of OM node Ids for a given OM service ID (eg.
      EXAMPLEOMSERVICEID). The OM service ID should be the value (one of the
      values if there are multiple) set for the parameter ozone.om.service.ids.

      Decommissioned nodes (represented by node Ids in
      ozone.om.decommissioned.nodes config list) will be ignored and not
      included in the OM HA setup even if added to this list.

      Unique identifiers for each OM Node, delimited by commas. This will be
      used by OzoneManagers in HA setup to determine all the OzoneManagers
      belonging to the same OMservice in the cluster. For example, if you
      used “omService1” as the OM service ID previously, and you wanted to
      use “om1”, “om2” and "om3" as the individual IDs of the OzoneManagers,
      you would configure a property ozone.om.nodes.omService1, and its value
      "om1,om2,om3".
    </description>
  </property>
  <property>
    <name>ozone.om.decommissioned.nodes.EXAMPLEOMSERVICEID</name>
    <value/>
    <tag>OM, HA</tag>
    <description>
      Comma-separated list of OM node Ids which have been decommissioned. OMs
      present in this list will not be included in the OM HA ring.
    </description>
  </property>
  <property>
    <name>ozone.om.node.id</name>
    <value/>
    <tag>OM, HA</tag>
    <description>
      The ID of this OM node. If the OM node ID is not configured it
      is determined automatically by matching the local node's address
      with the configured address.

      If node ID is not deterministic from the configuration, then it is set
      to default node id - om1.
    </description>
  </property>
  <property>
    <name>ozone.om.address</name>
    <value>0.0.0.0:9862</value>
    <tag>OM, REQUIRED</tag>
    <description>
      The address of the Ozone OM service. This allows clients to discover
      the address of the OM.
    </description>
  </property>
  <property>
    <name>ozone.om.handler.count.key</name>
    <value>100</value>
    <tag>OM, PERFORMANCE</tag>
    <description>
      The number of RPC handler threads for OM service endpoints.
    </description>
  </property>
  <property>
    <name>ozone.om.read.threadpool</name>
    <value>10</value>
    <tag>OM, PERFORMANCE</tag>
    <description>
      The number of threads in RPC server reading from the socket for OM service endpoints.
      This config overrides Hadoop configuration "ipc.server.read.threadpool.size" for Ozone Manager.
    </description>
  </property>
  <property>
    <name>ozone.om.http-address</name>
    <value>0.0.0.0:9874</value>
    <tag>OM, MANAGEMENT</tag>
    <description>
      The address and the base port where the OM web UI will listen on.

      If the port is 0, then the server will start on a free port. However, it
      is best to specify a well-known port, so it is easy to connect and see
      the OM management UI.
    </description>
  </property>
  <property>
    <name>ozone.om.http-bind-host</name>
    <value>0.0.0.0</value>
    <tag>OM, MANAGEMENT</tag>
    <description>
      The actual address the OM web server will bind to. If this optional
      the address is set, it overrides only the hostname portion of
      ozone.om.http-address.
    </description>
  </property>
  <property>
    <name>ozone.om.http.enabled</name>
    <value>true</value>
    <tag>OM, MANAGEMENT</tag>
    <description>
      Property to enable or disable OM web user interface.
    </description>
  </property>
  <property>
    <name>ozone.om.https-address</name>
    <value>0.0.0.0:9875</value>
    <tag>OM, MANAGEMENT, SECURITY</tag>
    <description>
      The address and the base port where the OM web UI will listen
      on using HTTPS.
      If the port is 0 then the server will start on a free port.
    </description>
  </property>
  <property>
    <name>ozone.om.https-bind-host</name>
    <value>0.0.0.0</value>
    <tag>OM, MANAGEMENT, SECURITY</tag>
    <description>
      The actual address the OM web server will bind to using HTTPS.
      If this optional address is set, it overrides only the hostname portion of
      ozone.om.https-address.
    </description>
  </property>
  <property>
    <name>ozone.om.volume.listall.allowed</name>
    <value>true</value>
    <tag>OM, MANAGEMENT</tag>
    <description>
      Allows everyone to list all volumes when set to true. Defaults to true.
      When set to false, non-admin users can only list the volumes they have
      access to. Admins can always list all volumes. Note that this config
      only applies to OzoneNativeAuthorizer. For other authorizers, admin
      needs to set policies accordingly to allow all volume listing
      e.g. for Ranger, a new policy with special volume "/" can be added to
      allow group public LIST access.
    </description>
  </property>
  <property>
    <name>ozone.om.user.max.volume</name>
    <value>1024</value>
    <tag>OM, MANAGEMENT</tag>
    <description>
      The maximum number of volumes a user can have on a cluster.Increasing or
      decreasing this number has no real impact on ozone cluster. This is
      defined only for operational purposes. Only an administrator can create a
      volume, once a volume is created there are no restrictions on the number
      of buckets or keys inside each bucket a user can create.
    </description>
  </property>
  <property>
    <name>ozone.om.db.dirs</name>
    <value/>
    <tag>OZONE, OM, STORAGE, PERFORMANCE</tag>
    <description>
      Directory where the OzoneManager stores its metadata. This should
      be specified as a single directory. If the directory does not
      exist then the OM will attempt to create it.

      If undefined, then the OM will log a warning and fallback to
      ozone.metadata.dirs. This fallback approach is not recommended for
      production environments.
    </description>
  </property>
  <property>
    <name>ozone.om.db.dirs.permissions</name>
    <value>750</value>
    <description>
      Permissions for the metadata directories for Ozone Manager. The
      permissions have to be octal or symbolic. If the default permissions are not set
      then the default value of 750 will be used.
    </description>
  </property>
  <property>
    <name>ozone.metadata.dirs</name>
    <value/>
    <tag>OZONE, OM, SCM, CONTAINER, STORAGE, REQUIRED</tag>
    <description>
      This setting is the fallback location for SCM, OM, Recon and DataNodes
      to store their metadata. This setting may be used only in test/PoC
      clusters to simplify configuration.

      For production clusters or any time you care about performance, it is
      recommended that ozone.om.db.dirs, ozone.scm.db.dirs and
      hdds.container.ratis.datanode.storage.dir be configured separately.
    </description>
  </property>
  <property>
    <name>ozone.metadata.dirs.permissions</name>
    <value>750</value>
    <description>
      Permissions for the metadata directories for fallback location for SCM, OM, Recon and DataNodes
      to store their metadata. The permissions have to be octal or symbolic. This is the fallback used in case the
      default permissions for OM,SCM,Recon,Datanode are not set.
    </description>
  </property>
  <property>
    <name>ozone.metastore.rocksdb.statistics</name>
    <value>OFF</value>
    <tag>OZONE, OM, SCM, STORAGE, PERFORMANCE</tag>
    <description>
      The statistics level of the rocksdb store. If you use any value from
      org.rocksdb.StatsLevel (eg. ALL or EXCEPT_DETAILED_TIMERS), the rocksdb
      statistics will be exposed over JMX bean with the choosed setting. Set
      it to OFF to not initialize rocksdb statistics at all. Please note that
      collection of statistics could have 5-10% performance penalty.
      Check the rocksdb documentation for more details.
    </description>
  </property>
  <property>
    <name>ozone.metastore.rocksdb.cf.write.buffer.size</name>
    <value>128MB</value>
    <tag>OZONE, OM, SCM, STORAGE, PERFORMANCE</tag>
    <description>
      The write buffer (memtable) size for each column family of the rocksdb
      store. Check the rocksdb documentation for more details.
    </description>
  </property>
  <property>
    <name>ozone.scm.db.dirs</name>
    <value/>
    <tag>OZONE, SCM, STORAGE, PERFORMANCE</tag>
    <description>
      Directory where the StorageContainerManager stores its metadata.
      This should be specified as a single directory. If the directory
      does not exist then the SCM will attempt to create it.

      If undefined, then the SCM will log a warning and fallback to
      ozone.metadata.dirs. This fallback approach is not recommended for
      production environments.
    </description>
  </property>
  <property>
    <name>ozone.scm.db.dirs.permissions</name>
    <value>750</value>
    <description>
      Permissions for the metadata directories for Storage Container Manager. The
      permissions can either be octal or symbolic. If the default permissions are not set
      then the default value of 750 will be used.
    </description>
  </property>
  <property>
    <name>ozone.scm.block.client.address</name>
    <value/>
    <tag>OZONE, SCM</tag>
    <description>The address of the Ozone SCM block client service. If not
      defined value of ozone.scm.client.address is used.
    </description>
  </property>
  <property>
    <name>ozone.scm.block.client.bind.host</name>
    <value>0.0.0.0</value>
    <tag>OZONE, SCM</tag>
    <description>
      The hostname or IP address used by the SCM block client
      endpoint to bind.
    </description>
  </property>
  <property>
    <name>ozone.scm.block.client.port</name>
    <value>9863</value>
    <tag>OZONE, SCM</tag>
    <description>
      The port number of the Ozone SCM block client service.
    </description>
  </property>
  <property>
    <name>ozone.scm.block.deletion.max.retry</name>
    <value>4096</value>
    <tag>OZONE, SCM</tag>
    <description>
      SCM wraps up many blocks in a deletion transaction and sends that to data
      node for physical deletion periodically. This property determines how many
      times SCM is going to retry sending a deletion operation to the data node.
    </description>
  </property>
  <property>
    <name>ozone.scm.block.size</name>
    <value>256MB</value>
    <tag>OZONE, SCM</tag>
    <description>
      The default size of a scm block. This is maps to the default
      Ozone block size.
    </description>
  </property>
  <property>
    <name>ozone.scm.sequence.id.batch.size</name>
    <value>1000</value>
    <tag>OZONE, SCM</tag>
    <description>
      SCM allocates sequence id in a batch way. This property determines how many
      ids will be allocated in a single batch.
    </description>
  </property>
  <property>
    <name>ozone.scm.chunk.size</name>
    <value>4MB</value>
    <tag>OZONE, SCM, CONTAINER, PERFORMANCE</tag>
    <description>
      The chunk size for reading/writing chunk operations in bytes.

      The chunk size defaults to 4MB. If the value configured is more than the
      maximum size (32MB), it will be reset to the maximum size (32MB). This
      maps to the network packet sizes and file write operations in the
      client to datanode protocol.

      When tuning this parameter, flow control window parameter should be
      tuned accordingly. Refer to
      hdds.ratis.raft.grpc.flow.control.window for more information.
    </description>
  </property>
  <property>
    <name>ozone.chunk.read.buffer.default.size</name>
    <value>1MB</value>
    <tag>OZONE, SCM, CONTAINER, PERFORMANCE</tag>
    <description>
      The default read buffer size during read chunk operations when checksum
      is disabled. Chunk data will be cached in buffers of this capacity.

      For chunk data with checksum, the read buffer size will be the
      same as the number of bytes per checksum
      (ozone.client.bytes.per.checksum) corresponding to the chunk.
    </description>
  </property>
  <property>
    <name>ozone.chunk.read.mapped.buffer.threshold</name>
    <value>32KB</value>
    <tag>OZONE, SCM, CONTAINER, PERFORMANCE</tag>
    <description>
      The default read threshold to use memory mapped buffers.
    </description>
  </property>
  <property>
    <name>ozone.chunk.read.mapped.buffer.max.count</name>
    <value>0</value>
    <tag>OZONE, SCM, CONTAINER, PERFORMANCE</tag>
    <description>
      The default max count of memory mapped buffers allowed for a DN.
      Default 0 means no mapped buffers allowed for data read.
    </description>
  </property>
  <property>
    <name>ozone.scm.container.layout</name>
    <value>FILE_PER_BLOCK</value>
    <tag>OZONE, SCM, CONTAINER, PERFORMANCE</tag>
    <description>
      Container layout defines how chunks, blocks and containers are stored on disk.
      Each chunk is stored separately with FILE_PER_CHUNK.  All chunks of a
      block are stored in the same file with FILE_PER_BLOCK.  The default is
      FILE_PER_BLOCK.
    </description>
  </property>
  <property>
    <name>ozone.scm.client.address</name>
    <value/>
    <tag>OZONE, SCM, REQUIRED</tag>
    <description>
      The address of the Ozone SCM client service. This is a required setting.

      It is a string in the host:port format. The port number is optional
      and defaults to 9860.
    </description>
  </property>
  <property>
    <name>ozone.scm.client.bind.host</name>
    <value>0.0.0.0</value>
    <tag>OZONE, SCM, MANAGEMENT</tag>
    <description>The hostname or IP address used by the SCM client endpoint to
      bind.
      This setting is used by the SCM only and never used by clients.

      The setting can be useful in multi-homed setups to restrict the
      availability of the SCM client service to a specific interface.

      The default is appropriate for most clusters.
    </description>
  </property>
  <property>
    <name>ozone.scm.client.port</name>
    <value>9860</value>
    <tag>OZONE, SCM, MANAGEMENT</tag>
    <description>The port number of the Ozone SCM client service.</description>
  </property>
  <property>
    <name>ozone.scm.keyvalue.container.deletion-choosing.policy</name>
    <value>org.apache.hadoop.ozone.container.common.impl.TopNOrderedContainerDeletionChoosingPolicy</value>
    <tag>OZONE, MANAGEMENT</tag>
    <description>
      The policy used for choosing desired keyvalue containers for block deletion.
      Datanode selects some containers to process block deletion
      in a certain interval defined by ozone.block.deleting.service.interval.
      The number of containers to process in each interval is defined
      by ozone.block.deleting.container.limit.per.interval. This property is
      used to configure the policy applied while selecting containers.
      There are two policies supporting now:
      RandomContainerDeletionChoosingPolicy and
      TopNOrderedContainerDeletionChoosingPolicy.
      org.apache.hadoop.ozone.container.common.impl.RandomContainerDeletionChoosingPolicy
      implements a simply random policy that to return a random list of
      containers.
      org.apache.hadoop.ozone.container.common.impl.TopNOrderedContainerDeletionChoosingPolicy
      implements a policy that choosing top count number of containers in a
      pending-deletion-blocks's num
      based descending order.
    </description>
  </property>
  <property>
    <name>ozone.scm.container.placement.impl</name>
    <value>org.apache.hadoop.hdds.scm.container.placement.algorithms.SCMContainerPlacementRackAware</value>
    <tag>OZONE, MANAGEMENT</tag>
    <description>
      The full name of class which implements
      org.apache.hadoop.hdds.scm.PlacementPolicy.
      The class decides which datanode will be used to host the container replica. If not set,
      org.apache.hadoop.hdds.scm.container.placement.algorithms.SCMContainerPlacementRandom will be used as default
      value.
    </description>
  </property>
  <property>
    <name>ozone.scm.container.placement.ec.impl</name>
    <value>org.apache.hadoop.hdds.scm.container.placement.algorithms.SCMContainerPlacementRackScatter</value>
    <tag>OZONE, MANAGEMENT</tag>
    <description>
      The full name of class which implements
      org.apache.hadoop.hdds.scm.PlacementPolicy.
      The class decides which datanode will be used to host the container replica in EC mode. If not set,
      org.apache.hadoop.hdds.scm.container.placement.algorithms.SCMContainerPlacementRandom will be used as default
      value.
    </description>
  </property>
  <property>
    <name>ozone.scm.pipeline.owner.container.count</name>
    <value>3</value>
    <tag>OZONE, SCM, PIPELINE</tag>
    <description>Number of containers per owner per disk in a pipeline.
    </description>
  </property>
  <property>
    <name>ozone.scm.pipeline.per.metadata.disk</name>
    <value>2</value>
    <tag>OZONE, SCM, PIPELINE</tag>
    <description>Number of pipelines to be created per raft log disk.
    </description>
  </property>
  <property>
  <name>ozone.scm.datanode.pipeline.limit</name>
  <value>2</value>
  <tag>OZONE, SCM, PIPELINE</tag>
  <description>Max number of pipelines per datanode can be engaged in.
    Setting the value to 0 means the pipeline limit per dn will be determined
    by the no of metadata volumes reported per dn.
  </description>
  </property>
  <property>
    <name>ozone.scm.datanode.disallow.same.peers</name>
    <value>false</value>
    <tag>OZONE, SCM, PIPELINE</tag>
    <description>Disallows same set of datanodes to participate in multiple
      pipelines when set to true. Default is set to false.
    </description>
  </property>
  <property>
    <name>ozone.scm.ratis.pipeline.limit</name>
    <value>0</value>
    <tag>OZONE, SCM, PIPELINE</tag>
    <description>Upper limit for how many pipelines can be OPEN in SCM.
      0 as default means there is no limit. Otherwise, the number is the limit
      of max amount of pipelines which are OPEN.
    </description>
  </property>
  <property>
    <name>ozone.scm.pipeline.allocated.timeout</name>
    <value>5m</value>
    <tag>OZONE, SCM, PIPELINE</tag>
    <description>
      Timeout for every pipeline to stay in ALLOCATED stage. When pipeline is created,
      it should be at OPEN stage once pipeline report is successfully received by SCM.
      If a pipeline stays at ALLOCATED longer than the specified period of time,
      it should be scrubbed so that new pipeline can be created.
      This timeout is for how long pipeline can stay at ALLOCATED
      stage until it gets scrubbed.
    </description>
  </property>
  <property>
    <name>ozone.scm.pipeline.leader-choose.policy</name>
    <value>org.apache.hadoop.hdds.scm.pipeline.leader.choose.algorithms.MinLeaderCountChoosePolicy</value>
    <tag>OZONE, SCM, PIPELINE</tag>
    <description>
      The policy used for choosing desired leader for pipeline creation.
      There are two policies supporting now: DefaultLeaderChoosePolicy, MinLeaderCountChoosePolicy.
      org.apache.hadoop.hdds.scm.pipeline.leader.choose.algorithms.DefaultLeaderChoosePolicy
      implements a policy that choose leader without depending on priority.
      org.apache.hadoop.hdds.scm.pipeline.leader.choose.algorithms.MinLeaderCountChoosePolicy
      implements a policy that choose leader which has the minimum exist leader count.
      In the future, we need to add policies which consider:
      1. resource, the datanode with the most abundant cpu and memory can be made the leader
      2. topology, the datanode nearest to the client can be made the leader
    </description>
  </property>
  <property>
    <name>ozone.scm.container.size</name>
    <value>5GB</value>
    <tag>OZONE, PERFORMANCE, MANAGEMENT</tag>
    <description>
      Default container size used by Ozone.
      There are two considerations while picking this number. The speed at which
      a container can be replicated, determined by the network speed and the
      metadata that each container generates. So selecting a large number
      creates less SCM metadata, but recovery time will be more. 5GB is a number
      that maps to quick replication times in gigabit networks, but still
      balances the amount of metadata.
    </description>
  </property>
  <property>
    <name>ozone.scm.container.lock.stripes</name>
    <value>512</value>
    <tag>OZONE, SCM, PERFORMANCE, MANAGEMENT</tag>
    <description>
      The number of stripes created for the container state manager lock.
    </description>
  </property>
  <property>
    <name>ozone.scm.datanode.address</name>
    <value/>
    <tag>OZONE, MANAGEMENT</tag>
    <description>
      The address of the Ozone SCM service used for internal
      communication between the DataNodes and the SCM.

      It is a string in the host:port format. The port number is optional
      and defaults to 9861.

      This setting is optional. If unspecified then the hostname portion
      is picked from the ozone.scm.client.address setting and the
      default service port of 9861 is chosen.
    </description>
  </property>
  <property>
    <name>ozone.scm.datanode.bind.host</name>
    <value/>
    <tag>OZONE, MANAGEMENT</tag>
    <description>
      The hostname or IP address used by the SCM service endpoint to
      bind.
    </description>
  </property>
  <property>
    <name>ozone.scm.datanode.id.dir</name>
    <value/>
    <tag>OZONE, MANAGEMENT</tag>
    <description>The path that datanodes will use to store the datanode ID.
      If this value is not set, then datanode ID is created under the
      metadata directory.
    </description>
  </property>
  <property>
    <name>ozone.scm.datanode.port</name>
    <value>9861</value>
    <tag>OZONE, MANAGEMENT</tag>
    <description>
      The port number of the Ozone SCM service.
    </description>
  </property>
  <property>
    <name>ozone.scm.dead.node.interval</name>
    <value>10m</value>
    <tag>OZONE, MANAGEMENT</tag>
    <description>
      The interval between heartbeats before a node is tagged as dead.
    </description>
  </property>
  <property>
    <name>ozone.scm.handler.count.key</name>
    <value>100</value>
    <tag>OZONE, MANAGEMENT, PERFORMANCE</tag>
    <description>
      The number of RPC handler threads for each SCM service
      endpoint.

      The default is appropriate for small clusters (tens of nodes).

      Set a value that is appropriate for the cluster size. Generally, HDFS
      recommends RPC handler count is set to 20 * log2(Cluster Size) with an
      upper limit of 200. However, Ozone SCM will not have the same amount of
      traffic as HDFS Namenode, so a value much smaller than that will work well too.

      To specify handlers for individual RPC servers,
      set the following configuration properties instead:
      ---- RPC type ----       : ---- Configuration properties ----
      SCMClientProtocolServer  : 'ozone.scm.client.handler.count.key'
      SCMBlockProtocolServer   : 'ozone.scm.block.handler.count.key'
      SCMDatanodeProtocolServer: 'ozone.scm.datanode.handler.count.key'
    </description>
  </property>
  <property>
    <name>ozone.scm.client.handler.count.key</name>
    <value>100</value>
    <tag>OZONE, MANAGEMENT, PERFORMANCE</tag>
    <description>
      Used to set the number of RPC handlers used by Client to access SCM.
      The default value is 100.
    </description>
  </property>
  <property>
    <name>ozone.scm.block.handler.count.key</name>
    <value>100</value>
    <tag>OZONE, MANAGEMENT, PERFORMANCE</tag>
    <description>
      Used to set the number of RPC handlers when accessing blocks.
      The default value is 100.
    </description>
  </property>
  <property>
    <name>ozone.scm.datanode.handler.count.key</name>
    <value>100</value>
    <tag>OZONE, MANAGEMENT, PERFORMANCE</tag>
    <description>
      Used to set the number of RPC handlers used by DataNode to access SCM.
      The default value is 100.
    </description>
  </property>
  <property>
    <name>ozone.scm.client.read.threadpool</name>
    <value>10</value>
    <tag>OZONE, MANAGEMENT, PERFORMANCE</tag>
    <description>
      The number of threads in RPC server reading from the socket used by Client to access SCM.
      This config overrides Hadoop configuration "ipc.server.read.threadpool.size" for SCMClientProtocolServer.
      The default value is 10.
    </description>
  </property>
  <property>
    <name>ozone.scm.block.read.threadpool</name>
    <value>10</value>
    <tag>OZONE, MANAGEMENT, PERFORMANCE</tag>
    <description>
      The number of threads in RPC server reading from the socket when accessing blocks.
      This config overrides Hadoop configuration "ipc.server.read.threadpool.size" for SCMBlockProtocolServer.
      The default value is 10.
    </description>
  </property>
  <property>
    <name>ozone.scm.datanode.read.threadpool</name>
    <value>10</value>
    <tag>OZONE, MANAGEMENT, PERFORMANCE</tag>
    <description>
      The number of threads in RPC server reading from the socket used by DataNode to access SCM.
      This config overrides Hadoop configuration "ipc.server.read.threadpool.size" for SCMDatanodeProtocolServer.
      The default value is 10.
    </description>
  </property>
  <property>
    <name>hdds.heartbeat.interval</name>
    <value>30s</value>
    <tag>OZONE, MANAGEMENT</tag>
    <description>
      The heartbeat interval from a data node to SCM. Yes,
      it is not three but 30, since most data nodes will heart beating via Ratis
      heartbeats. If a client is not able to talk to a data node, it will notify
      OM/SCM eventually. So a 30 second HB seems to work. This assumes that
      replication strategy used is Ratis if not, this value should be set to
      something smaller like 3 seconds.
      ozone.scm.pipeline.close.timeout should also be adjusted accordingly,
      if the default value for this config is not used.
    </description>
  </property>
  <property>
    <name>hdds.recon.heartbeat.interval</name>
    <value>60s</value>
    <tag>OZONE, MANAGEMENT, RECON</tag>
    <description>
      The heartbeat interval from a Datanode to Recon.
    </description>
  </property>
  <property>
    <name>ozone.scm.heartbeat.log.warn.interval.count</name>
    <value>10</value>
    <tag>OZONE, MANAGEMENT</tag>
    <description>
      Defines how frequently we will log the missing of a heartbeat to SCM.
      For example in the default case, we will write a warning message for each
      ten consecutive heartbeats that we miss to SCM. This helps in reducing
      clutter in a data node log, but trade off is that logs will have less of
      this statement.
    </description>
  </property>
  <property>
    <name>ozone.scm.heartbeat.rpc-timeout</name>
    <value>5s</value>
    <tag>OZONE, MANAGEMENT</tag>
    <description>
      Timeout value for the RPC from Datanode to SCM.
    </description>
  </property>
  <property>
    <name>ozone.scm.heartbeat.rpc-retry-count</name>
    <value>15</value>
    <tag>OZONE, MANAGEMENT</tag>
    <description>
      Retry count for the RPC from Datanode to SCM. The rpc-retry-interval
      is 1s by default. Make sure rpc-retry-count * (rpc-timeout +
      rpc-retry-interval) is less than hdds.heartbeat.interval.
    </description>
  </property>
  <property>
    <name>ozone.scm.heartbeat.rpc-retry-interval</name>
    <value>1s</value>
    <tag>OZONE, MANAGEMENT</tag>
    <description>
      Retry interval for the RPC from Datanode to SCM.
      Make sure rpc-retry-count * (rpc-timeout + rpc-retry-interval)
      is less than hdds.heartbeat.interval.
    </description>
  </property>
  <property>
    <name>ozone.scm.heartbeat.thread.interval</name>
    <value>3s</value>
    <tag>OZONE, MANAGEMENT</tag>
    <description>
      When a heartbeat from the data node arrives on SCM, It is queued for
      processing with the time stamp of when the heartbeat arrived. There is a
      heartbeat processing thread inside SCM that runs at a specified interval.
      This value controls how frequently this thread is run.

      There are some assumptions build into SCM such as this value should allow
      the heartbeat processing thread to run at least three times more
      frequently than heartbeats and at least five times more than stale node
      detection time. If you specify a wrong value, SCM will gracefully refuse
      to run. For more info look at the node manager tests in SCM.

      In short, you don't need to change this.
    </description>
  </property>
  <property>
    <name>ozone.scm.http-address</name>
    <value>0.0.0.0:9876</value>
    <tag>OZONE, MANAGEMENT</tag>
    <description>
      The address and the base port where the SCM web ui will listen on.

      If the port is 0 then the server will start on a free port.
    </description>
  </property>
  <property>
    <name>ozone.scm.http-bind-host</name>
    <value>0.0.0.0</value>
    <tag>OZONE, MANAGEMENT</tag>
    <description>
      The actual address the SCM web server will bind to. If this
      optional address is set, it overrides only the hostname portion of
      ozone.scm.http-address.
    </description>
  </property>
  <property>
    <name>ozone.scm.http.enabled</name>
    <value>true</value>
    <tag>OZONE, MANAGEMENT</tag>
    <description>
      Property to enable or disable SCM web ui.
    </description>
  </property>
  <property>
    <name>ozone.scm.https-address</name>
    <value>0.0.0.0:9877</value>
    <tag>OZONE, MANAGEMENT</tag>
    <description>
      The address and the base port where the SCM web UI will listen
      on using HTTPS.

      If the port is 0 then the server will start on a free port.
    </description>
  </property>
  <property>
    <name>ozone.scm.https-bind-host</name>
    <value>0.0.0.0</value>
    <tag>OZONE, MANAGEMENT</tag>
    <description>
      The actual address the SCM web server will bind to using HTTPS.
      If this optional address is set, it overrides only the hostname portion of
      ozone.scm.https-address.
    </description>
  </property>
  <property>
    <name>ozone.scm.names</name>
    <value/>
    <tag>OZONE, REQUIRED</tag>
    <description>
      The value of this property is a set of DNS | DNS:PORT | IP
      Address | IP:PORT. Written as a comma separated string. e.g. scm1,
      scm2:8020, 7.7.7.7:7777.
      This property allows datanodes to discover where SCM is, so that
      datanodes can send heartbeat to SCM.
    </description>
  </property>
  <property>
    <name>ozone.scm.stale.node.interval</name>
    <value>5m</value>
    <tag>OZONE, MANAGEMENT</tag>
    <description>
      The interval for stale node flagging. Please
      see ozone.scm.heartbeat.thread.interval before changing this value.
    </description>
  </property>

  <property>
    <name>ozone.key.preallocation.max.blocks</name>
    <value>64</value>
    <tag>OZONE, OM, PERFORMANCE</tag>
    <description>
      While allocating blocks from OM, this configuration limits the maximum
      number of blocks being allocated. This configuration ensures that the
      allocated block response do not exceed rpc payload limit. If client needs
      more space for the write, separate block allocation requests will be made.
    </description>
  </property>

  <property>
    <name>ozone.client.list.cache</name>
    <value>1000</value>
    <tag>OZONE, PERFORMANCE</tag>
    <description>
      Configuration property to configure the cache size of client list calls.
    </description>
  </property>

  <property>
    <name>ozone.server.default.replication</name>
    <value>3</value>
    <tag>OZONE</tag>
    <description>
      Default replication value. The actual number of replications can be
      specified when writing the key. The default is used if replication
      is not specified when creating key or no default replication set at
      bucket. Supported values:
      For RATIS: 1, 3
      For EC (Erasure Coding) supported format:
      {ECCodec}-{DataBlocks}-{ParityBlocks}-{ChunkSize}
        ECCodec: Codec for encoding stripe. Supported values : XOR, RS (Reed Solomon)
        DataBlocks: Number of data blocks in a stripe.
        ParityBlocks: Number of parity blocks in a stripe.
        ChunkSize: Chunk size in bytes. E.g. 1024k, 2048k etc.
        Supported combinations of {DataBlocks}-{ParityBlocks} : 3-2, 6-3, 10-4
    </description>
  </property>

  <property>
    <name>ozone.server.default.replication.type</name>
    <value>RATIS</value>
    <tag>OZONE</tag>
    <description>
      Default replication type to be used while writing key into ozone. The
      value can be specified when writing the key, default is used when
      nothing is specified when creating key or no default value set at bucket.
      Supported values: RATIS, EC.
    </description>
  </property>

  <property>
    <name>ozone.client.bucket.replication.config.refresh.time.ms</name>
    <value>30000</value>
    <tag>OZONE</tag>
    <description>
      Default time period to refresh the bucket replication config in o3fs
      clients. Until the bucket replication config refreshed, client will
      continue to use existing replication config irrespective of whether bucket
      replication config updated at OM or not.
    </description>
  </property>

  <property>
    <name>hdds.container.close.threshold</name>
    <value>0.9f</value>
    <tag>OZONE, DATANODE</tag>
    <description>
      This determines the threshold to be used for closing a container.
      When the container used percentage reaches this threshold,
      the container will be closed. Value should be a positive, non-zero
      percentage in float notation (X.Yf), with 1.0f meaning 100%.
    </description>
  </property>
  <property>
    <name>ozone.rest.client.http.connection.max</name>
    <value>100</value>
    <tag>OZONE, CLIENT</tag>
    <description>
      This defines the overall connection limit for the connection pool used in
      RestClient.
    </description>
  </property>
  <property>
    <name>ozone.rest.client.http.connection.per-route.max</name>
    <value>20</value>
    <tag>OZONE, CLIENT</tag>
    <description>
      This defines the connection limit per one HTTP route/host. Total max
      connection is limited by ozone.rest.client.http.connection.max property.
    </description>
  </property>

  <property>
    <name>ozone.om.open.key.cleanup.service.interval</name>
    <value>24h</value>
    <tag>OZONE, OM, PERFORMANCE</tag>
    <description>
      A background job that periodically checks open key entries and marks
      expired open keys for deletion. This entry controls the interval of this
      cleanup check. Unit could be defined with postfix (ns,ms,s,m,h,d)
    </description>
  </property>

  <property>
    <name>ozone.om.open.key.cleanup.service.timeout</name>
    <value>300s</value>
    <tag>OZONE, OM, PERFORMANCE</tag>
    <description>A timeout value of open key cleanup service. If this is set
      greater than 0, the service will stop waiting for the open key deleting
      completion after this time. If timeout happens to a large proportion of
      open key deletion, this value needs to be increased or
      ozone.om.open.key.cleanup.limit.per.task should be decreased.
      Unit could be defined with postfix (ns,ms,s,m,h,d)
    </description>
  </property>

  <property>
    <name>ozone.om.open.key.expire.threshold</name>
    <value>7d</value>
    <tag>OZONE, OM, PERFORMANCE</tag>
    <description>
      Controls how long an open key operation is considered active. Specifically, if a key
      has been open longer than the value of this config entry, that open key is considered as
      expired (e.g. due to client crash). Unit could be defined with postfix (ns,ms,s,m,h,d)
    </description>
  </property>

  <property>
    <name>ozone.om.lease.hard.limit</name>
    <value>7d</value>
    <tag>OZONE, OM, PERFORMANCE</tag>
    <description>
      Controls how long an open hsync key is considered as active. Specifically, if a hsync key
      has been open longer than the value of this config entry, that open hsync key is considered as
      expired (e.g. due to client crash). Unit could be defined with postfix (ns,ms,s,m,h,d)
    </description>
  </property>

  <property>
    <name>ozone.om.open.key.cleanup.limit.per.task</name>
    <value>1000</value>
    <tag>OZONE, OM, PERFORMANCE</tag>
    <description>
      The maximum number of open keys to be identified as expired and marked
      for deletion by one run of the open key cleanup service on the OM.
      This property is used to throttle the actual number of open key deletions
      on the OM.
    </description>
  </property>

  <property>
    <name>ozone.om.open.mpu.cleanup.service.interval</name>
    <value>24h</value>
    <tag>OZONE, OM, PERFORMANCE</tag>
    <description>
      A background job that periodically checks inactive multipart info
      send multipart upload abort requests for them.
      This entry controls the interval of this
      cleanup check. Unit could be defined with postfix (ns,ms,s,m,h,d)
    </description>
  </property>

  <property>
    <name>ozone.om.open.mpu.cleanup.service.timeout</name>
    <value>300s</value>
    <tag>OZONE, OM, PERFORMANCE</tag>
    <description>
      A timeout value of multipart upload cleanup service. If this is set
      greater than 0, the service will stop waiting for the multipart info abort
      completion after this time. If timeout happens to a large proportion of
      multipart aborts, this value needs to be increased or
      ozone.om.open.key.cleanup.limit.per.task should be decreased.
      Unit could be defined with postfix (ns,ms,s,m,h,d)
    </description>
  </property>

  <property>
    <name>ozone.om.open.mpu.expire.threshold</name>
    <value>30d</value>
    <tag>OZONE, OM, PERFORMANCE</tag>
    <description>
      Controls how long multipart upload is considered active. Specifically, if a multipart info
      has been ongoing longer than the value of this config entry, that multipart info is considered as
      expired (e.g. due to client crash). Unit could be defined with postfix (ns,ms,s,m,h,d)
    </description>
  </property>

  <property>
    <name>ozone.om.open.mpu.parts.cleanup.limit.per.task</name>
    <value>1000</value>
    <tag>OZONE, OM, PERFORMANCE</tag>
    <description>
      The maximum number of parts, rounded up to the nearest
      number of expired multipart upload. This property is used
      to approximately throttle the number of MPU parts sent
      to the OM.
    </description>
  </property>

  <property>
<<<<<<< HEAD
    <name>ozone.compaction.service.enabled</name>
    <value>true</value>
    <tag>OZONE, OM, PERFORMANCE</tag>
    <description>
      Enable or disable a background job that periodically compacts rocksdb tables flagged for compaction.
    </description>
  </property>
  <property>
    <name>ozone.om.compaction.service.run.interval</name>
    <value>5m</value>
    <tag>OZONE, OM, PERFORMANCE</tag>
    <description>
      A background job that periodically compacts rocksdb tables flagged for compaction.
      Unit could be defined with postfix (ns,ms,s,m,h,d)
    </description>
  </property>
  <property>
    <name>ozone.om.compaction.service.timeout</name>
    <value>10m</value>
    <tag>OZONE, OM, PERFORMANCE</tag>
    <description>A timeout value of compaction service. If this is set
      greater than 0, the service will stop waiting for compaction
      completion after this time.
      Unit could be defined with postfix (ns,ms,s,m,h,d)
    </description>
  </property>
  <property>
    <name>ozone.om.compaction.service.threshold</name>
    <value>10000</value>
    <tag>OZONE, OM, PERFORMANCE</tag>
    <description>
      Compact rocksdb column families when the number of deleted keys
      exceeds this number.
=======
    <name>ozone.om.snapshot.rocksdb.metrics.enabled</name>
    <value>false</value>
    <tag>OZONE, OM</tag>
    <description>
      Skip collecting RocksDBStore metrics for Snapshotted DB.
>>>>>>> 23159270
    </description>
  </property>

  <property>
    <name>hdds.rest.http-address</name>
    <value>0.0.0.0:9880</value>
    <description>The http address of Object Store REST server inside the
      datanode.</description>
  </property>
  <property>
    <name>hdds.datanode.plugins</name>
    <value/>
    <description>
      Comma-separated list of HDDS datanode plug-ins to be activated when
      HDDS service starts as part of datanode.
    </description>
  </property>
  <property>
    <name>hdds.datanode.storage.utilization.warning.threshold</name>
    <value>0.75</value>
    <tag>OZONE, SCM, MANAGEMENT</tag>
    <description>
      If a datanode overall storage utilization exceeds more than this
      value, a warning will be logged while processing the nodeReport in SCM.
    </description>
  </property>

  <property>
    <name>hdds.datanode.storage.utilization.critical.threshold</name>
    <value>0.95</value>
    <tag>OZONE, SCM, MANAGEMENT</tag>
    <description>
      If a datanode overall storage utilization exceeds more than this
      value, the datanode will be marked out of space.
    </description>
  </property>

  <property>
    <name>hdds.datanode.metadata.rocksdb.cache.size</name>
    <value>1GB</value>
    <tag>OZONE, DATANODE, MANAGEMENT</tag>
    <description>
        Size of the block metadata cache shared among RocksDB instances on each
        datanode. All containers on a datanode will share this cache.
    </description>
  </property>

  <property>
    <name>hdds.command.status.report.interval</name>
    <value>30s</value>
    <tag>OZONE, DATANODE, MANAGEMENT</tag>
    <description>Time interval of the datanode to send status of commands
      executed since last report. Unit could be defined with
      postfix (ns,ms,s,m,h,d)</description>
  </property>
  <property>
    <name>ozone.scm.pipeline.destroy.timeout</name>
    <value>66s</value>
    <tag>OZONE, SCM, PIPELINE</tag>
    <description>
      Once a pipeline is closed, SCM should wait for the above configured time
      before destroying a pipeline.
    </description>
  </property>
  <property>
    <name>ozone.scm.pipeline.creation.interval</name>
    <value>120s</value>
    <tag>OZONE, SCM, PIPELINE</tag>
    <description>
      SCM schedules a fixed interval job using the configured interval to
      create pipelines.
    </description>
  </property>
  <property>
    <name>ozone.scm.pipeline.scrub.interval</name>
    <value>5m</value>
    <tag>OZONE, SCM, PIPELINE</tag>
    <description>
      SCM schedules a fixed interval job using the configured interval to
      scrub pipelines.
    </description>
  </property>
  <property>
    <name>ozone.scm.expired.container.replica.op.scrub.interval</name>
    <value>5m</value>
    <tag>OZONE, SCM, CONTAINER</tag>
    <description>
      SCM schedules a fixed interval job using the configured interval to
      scrub expired container replica operation.
    </description>
  </property>
  <property>
    <name>ozone.scm.pipeline.creation.auto.factor.one</name>
    <value>true</value>
    <tag>OZONE, SCM, PIPELINE</tag>
    <description>
      If enabled, SCM will auto create RATIS factor ONE pipeline.
    </description>
  </property>
  <property>
    <name>hdds.scm.safemode.threshold.pct</name>
    <value>0.99</value>
    <tag>HDDS,SCM,OPERATION</tag>
    <description> % of containers which should have at least one
      reported replica before SCM comes out of safe mode.
    </description>
  </property>

  <property>
    <name>hdds.scm.wait.time.after.safemode.exit</name>
    <value>5m</value>
    <tag>HDDS,SCM,OPERATION</tag>
    <description> After exiting safemode, wait for configured interval of
      time to start replication monitor and cleanup activities of unhealthy
      pipelines.
    </description>
  </property>

  <property>
    <name>hdds.scm.safemode.enabled</name>
    <value>true</value>
    <tag>HDDS,SCM,OPERATION</tag>
    <description>Boolean value to enable or disable SCM safe mode.
    </description>
  </property>

  <property>
    <name>hdds.scm.safemode.min.datanode</name>
    <value>1</value>
    <tag>HDDS,SCM,OPERATION</tag>
    <description>Minimum DataNodes which should be registered to get SCM out of
      safe mode.
    </description>
  </property>

  <property>
    <name>hdds.scm.safemode.pipeline-availability.check</name>
    <value>true</value>
    <tag>HDDS,SCM,OPERATION</tag>
    <description>
      Boolean value to enable pipeline availability check during SCM safe mode.
    </description>
  </property>

  <property>
    <name>hdds.scm.safemode.healthy.pipeline.pct</name>
    <value>0.10</value>
    <tag>HDDS,SCM,OPERATION</tag>
    <description>
      Percentage of healthy pipelines, where all 3 datanodes are reported in the
      pipeline.
    </description>
  </property>

  <property>
    <name>hdds.scm.safemode.atleast.one.node.reported.pipeline.pct</name>
    <value>0.90</value>
    <tag>HDDS,SCM,OPERATION</tag>
    <description>
      Percentage of pipelines, where at least one datanode is reported in the
      pipeline.
    </description>
  </property>

  <property>
    <name>hdds.container.action.max.limit</name>
    <value>20</value>
    <tag>DATANODE</tag>
    <description>
      Maximum number of Container Actions sent by the datanode to SCM in a
      single heartbeat.
    </description>
  </property>

  <property>
    <name>hdds.pipeline.action.max.limit</name>
    <value>20</value>
    <tag>DATANODE</tag>
    <description>
      Maximum number of Pipeline Actions sent by the datanode to SCM in a
      single heartbeat.
    </description>
  </property>
  <property>
    <name>hdds.db.profile</name>
    <value>DISK</value>
    <tag>OZONE, OM, PERFORMANCE</tag>
    <description>This property allows user to pick a configuration
    that tunes the RocksDB settings for the hardware it is running
    on. Right now, we have SSD and DISK as profile options.</description>
  </property>

  <property>
    <name>hdds.datanode.replication.work.dir</name>
    <tag>DATANODE</tag>
    <description>This configuration is deprecated. Temporary sub directory under
      each hdds.datanode.dir will be used during the container replication between
      datanodes to save the downloaded container(in compressed format).
    </description>
  </property>

  <property>
    <name>hdds.scm.safemode.pipeline.creation</name>
    <value>true</value>
    <tag>HDDS,SCM,OPERATION</tag>
    <description>
      Boolean value to enable background pipeline creation in SCM safe mode.
    </description>
  </property>

  <property>
    <name>hdds.scm.kerberos.keytab.file</name>
    <value>/etc/security/keytabs/SCM.keytab</value>
    <tag>SCM, SECURITY, KERBEROS</tag>
    <description> The keytab file used by SCM daemon to login as its service principal.
    </description>
  </property>
  <property>
    <name>hdds.scm.kerberos.principal</name>
    <value>SCM/_HOST@REALM</value>
    <tag>SCM, SECURITY, KERBEROS</tag>
    <description>The SCM service principal. e.g. scm/_HOST@REALM.COM</description>
  </property>
  <property>
    <name>hdds.scm.http.auth.kerberos.principal</name>
    <value>HTTP/_HOST@REALM</value>
    <tag>SCM, SECURITY, KERBEROS</tag>
    <description>
      SCM http server service principal if SPNEGO is enabled for SCM http server.
    </description>
  </property>
  <property>
    <name>hdds.scm.http.auth.kerberos.keytab</name>
    <value>/etc/security/keytabs/HTTP.keytab</value>
    <tag>SCM, SECURITY, KERBEROS</tag>
    <description>
      The keytab file used by SCM http server to login as its service
      principal if SPNEGO is enabled for SCM http server.
    </description>
  </property>

  <property>
    <name>ozone.s3.administrators</name>
    <value/>
    <tag>OZONE, SECURITY</tag>
    <description>
      S3 administrator users delimited by a comma.
      This is the list of users who can access admin only information from s3.
      If this property is empty then ozone.administrators will be able to access all
      s3 information regardless of this setting.
    </description>
  </property>
  <property>
    <name>ozone.s3.administrators.groups</name>
    <value/>
    <tag>OZONE, SECURITY</tag>
    <description>
      S3 administrator groups delimited by a comma.
      This is the list of groups who can access admin only information
      from S3.
      It is enough to either have the name defined in ozone.s3.administrators
      or be directly or indirectly in a group defined in this property.
    </description>
  </property>
  <property>
    <name>ozone.s3g.default.bucket.layout</name>
    <value>OBJECT_STORE</value>
    <tag>OZONE, S3GATEWAY</tag>
    <description>
      The bucket layout that will be used when buckets are created through
      the S3 API.
    </description>
  </property>
  <property>
    <name>ozone.readonly.administrators</name>
    <value/>
    <description>
      Ozone read only admin users delimited by the comma.
      If set, This is the list of users are allowed to read operations skip checkAccess.
    </description>
  </property>

  <property>
    <name>ozone.readonly.administrators.groups</name>
    <value/>
    <description>
      Ozone read only admin groups delimited by the comma.
      If set, This is the list of groups are allowed to read operations skip checkAccess.
    </description>
  </property>

  <property>
    <name>ozone.s3g.volume.name</name>
    <value>s3v</value>
    <tag>OZONE, S3GATEWAY</tag>
    <description>
      The volume name to access through the s3gateway.
    </description>
  </property>
  <property>
    <name>ozone.s3g.domain.name</name>
    <value/>
    <tag>OZONE, S3GATEWAY</tag>
    <description>List of Ozone S3Gateway domain names. If multiple
      domain names to be provided, they should be a "," separated.
      This parameter is only required when virtual host style pattern is
      followed.</description>
  </property>

  <property>
    <name>ozone.s3g.http-address</name>
    <value>0.0.0.0:9878</value>
    <tag>OZONE, S3GATEWAY</tag>
    <description>The address and the base port where the Ozone S3Gateway
      Server will
      listen on.</description>
  </property>

  <property>
    <name>ozone.s3g.http-bind-host</name>
    <value>0.0.0.0</value>
    <tag>OZONE, S3GATEWAY</tag>
    <description>The actual address the HTTP server will bind to. If this optional address
      is set, it overrides only the hostname portion of ozone.s3g.http-address.
      This is useful for making the Ozone S3Gateway HTTP server listen on all
      interfaces by setting it to 0.0.0.0.</description>
  </property>

  <property>
    <name>ozone.s3g.http.enabled</name>
    <value>true</value>
    <tag>OZONE, S3GATEWAY</tag>
    <description>The boolean which enables the Ozone S3Gateway server
      .</description>
  </property>

  <property>
    <name>ozone.s3g.https-address</name>
    <value/>
    <tag>OZONE, S3GATEWAY</tag>
    <description>Ozone S3Gateway serverHTTPS server address and port
      .</description>
  </property>

  <property>
    <name>ozone.s3g.https-bind-host</name>
    <value/>
    <tag>OZONE, S3GATEWAY</tag>
    <description>The actual address the HTTPS server will bind to. If this optional address
      is set, it overrides only the hostname portion of ozone.s3g.https-address.
      This is useful for making the Ozone S3Gateway HTTPS server listen on all
      interfaces by setting it to 0.0.0.0.</description>
  </property>

  <property>
    <name>ozone.s3g.webadmin.http.enabled</name>
    <value>true</value>
    <tag>OZONE, S3GATEWAY</tag>
    <description>This option can be used to disable the web server which serves additional content in Ozone S3 Gateway.</description>
  </property>

  <property>
    <name>ozone.s3g.webadmin.https-address</name>
    <value/>
    <tag>OZONE, S3GATEWAY</tag>
    <description>Ozone S3Gateway content server's HTTPS address and port.</description>
  </property>

  <property>
    <name>ozone.s3g.webadmin.https-bind-host</name>
    <value/>
    <tag>OZONE, S3GATEWAY</tag>
    <description>The actual address the HTTPS server will bind to. If this optional address
      is set, it overrides only the hostname portion of ozone.s3g.webadmin.https-address.
      This is useful for making the Ozone S3Gateway HTTPS server listen on all
      interfaces by setting it to 0.0.0.0.</description>
  </property>

  <property>
    <name>ozone.s3g.webadmin.http-address</name>
    <value>0.0.0.0:19878</value>
    <tag>OZONE, S3GATEWAY</tag>
    <description>The address and port where Ozone S3Gateway serves
      web content.</description>
  </property>

  <property>
    <name>ozone.s3g.webadmin.http-bind-host</name>
    <value>0.0.0.0</value>
    <tag>OZONE, S3GATEWAY</tag>
    <description>The actual address the HTTP server will bind to. If this optional address
      is set, it overrides only the hostname portion of ozone.s3g.webadmin.http-address.
      This is useful for making the Ozone S3Gateway HTTP server listen on all
      interfaces by setting it to 0.0.0.0.</description>
  </property>

  <property>
    <name>ozone.s3g.http.auth.kerberos.principal</name>
    <value>HTTP/_HOST@REALM</value>
    <tag>OZONE, S3GATEWAY, SECURITY, KERBEROS</tag>
    <description>The server principal used by Ozone S3Gateway server. This is
      typically set to
      HTTP/_HOST@REALM.TLD The SPNEGO server principal begins with the prefix
      HTTP/ by convention.</description>
  </property>

  <property>
    <name>ozone.s3g.http.auth.kerberos.keytab</name>
    <value>/etc/security/keytabs/HTTP.keytab</value>
    <tag>OZONE, S3GATEWAY, SECURITY, KERBEROS</tag>
    <description>The keytab file used by the S3Gateway server to login as its
      service principal. </description>
  </property>

  <property>
    <name>ozone.s3g.list-keys.shallow.enabled</name>
    <value>true</value>
    <tag>OZONE, S3GATEWAY</tag>
    <description>If this is true, there will be efficiency optimization effects
      when calling s3g list interface with delimiter '/' parameter, especially
      when there are a large number of keys.
    </description>
  </property>

  <property>
    <name>ozone.s3g.secret.http.enabled</name>
    <value>false</value>
    <tag>OZONE, S3GATEWAY</tag>
    <description>The boolean which enables the Ozone S3Gateway Secret endpoint.
    </description>
  </property>
  <property>
    <name>ozone.s3g.secret.http.auth.type</name>
    <value>kerberos</value>
    <tag>S3GATEWAY, SECURITY, KERBEROS</tag>
    <description> simple or kerberos. If kerberos is set, Kerberos SPNEOGO
      will be used for http authentication.
    </description>
  </property>
  <property>
    <name>ozone.s3g.metrics.percentiles.intervals.seconds</name>
    <value>60</value>
    <tag>S3GATEWAY, PERFORMANCE</tag>
    <description>Specifies the interval in seconds for the rollover of MutableQuantiles metrics.
      Setting this interval equal to the metrics sampling time ensures more detailed metrics.
    </description>
  </property>
  <property>
    <name>ozone.xceiver.client.metrics.percentiles.intervals.seconds</name>
    <value>60</value>
    <tag>XCEIVER, PERFORMANCE</tag>
    <description>Specifies the interval in seconds for the rollover of XceiverClient MutableQuantiles metrics.
      Setting this interval equal to the metrics sampling time ensures more detailed metrics.
    </description>
  </property>
  <property>
    <name>ozone.om.save.metrics.interval</name>
    <value>5m</value>
    <tag>OZONE, OM</tag>
    <description>Time interval used to store the omMetrics in to a
      file. Background thread periodically stores the OM metrics in to a
      file. Unit could be defined with postfix (ns,ms,s,m,h,d)
    </description>
  </property>
  <property>
    <name>ozone.security.enabled</name>
    <value>false</value>
    <tag>OZONE, SECURITY, KERBEROS</tag>
    <description>True if security is enabled for ozone. When this property is
     true, hadoop.security.authentication should be Kerberos.
    </description>
  </property>
  <property>
    <name>ozone.security.http.kerberos.enabled</name>
    <value>false</value>
    <tag>OZONE, SECURITY, KERBEROS</tag>
    <description>True if Kerberos authentication for Ozone HTTP web consoles
      is enabled using the SPNEGO protocol. When this property is
      true, hadoop.security.authentication should be Kerberos and
      ozone.security.enabled should be set to true.
    </description>
  </property>
  <property>
    <name>ozone.http.filter.initializers</name>
    <value/>
    <tag>OZONE, SECURITY, KERBEROS</tag>
    <description>Set to org.apache.hadoop.security.AuthenticationFilterInitializer
      to enable Kerberos authentication for Ozone HTTP web consoles
      is enabled using the SPNEGO protocol. When this property is
      set, ozone.security.http.kerberos.enabled should be set to true.
    </description>
  </property>
  <property>
    <name>ozone.security.crypto.compliance.mode</name>
    <value>unrestricted</value>
    <tag>OZONE, SECURITY, HDDS, CRYPTO_COMPLIANCE</tag>
    <description>Based on this property the security compliance mode
      is loaded and enables filtering cryptographic configuration options
      according to the specified compliance mode.
    </description>
  </property>

  <property>
    <name>ozone.client.read.timeout</name>
    <value>30s</value>
    <tag>OZONE, CLIENT, MANAGEMENT</tag>
    <description>
      Timeout for ozone grpc client during read.
    </description>
  </property>

  <property>
    <name>ozone.client.ec.grpc.write.timeout</name>
    <value>30s</value>
    <tag>OZONE, CLIENT, MANAGEMENT</tag>
    <description>
      Timeout for ozone ec grpc client during write.
    </description>
  </property>

  <property>
    <name>ozone.om.unflushed.transaction.max.count</name>
    <value>10000</value>
    <tag>OZONE, OM</tag>
    <description>the unflushed transactions here are those requests that have been
      applied to OM state machine but not been flushed to OM rocksdb. when OM meets
      high concurrency-pressure and flushing is not fast enough, too many pending
      requests will be hold in memory and will lead to long GC of OM, which will slow
      down flushing further. there are some cases that flushing is slow, for example,
      1 rocksdb is on a HDD, which has poor IO performance than SSD.
      2 a big compaction is happening internally in rocksdb and write stall of
      rocksdb happens.
      3 long GC, which may caused by other factors.
      the property is to limit the max count of unflushed transactions, so that the
      maximum memory occupied by unflushed transactions is limited.
    </description>
  </property>

  <property>
    <name>ozone.om.lock.fair</name>
    <value>false</value>
    <description>If this is true, the Ozone Manager lock will be used in Fair
      mode, which will schedule threads in the order received/queued. If this is
      false, uses non-fair ordering. See
      java.util.concurrent.locks.ReentrantReadWriteLock
      for more information on fair/non-fair locks.
    </description>
  </property>

  <property>
    <name>ozone.om.ratis.port</name>
    <value>9872</value>
    <tag>OZONE, OM, RATIS</tag>
    <description>
      The port number of the OzoneManager's Ratis server.
    </description>
  </property>

  <property>
    <name>ozone.om.ratis.rpc.type</name>
    <value>GRPC</value>
    <tag>OZONE, OM, RATIS, MANAGEMENT</tag>
    <description>Ratis supports different kinds of transports like netty, GRPC,
      Hadoop RPC etc. This picks one of those for this cluster.
    </description>
  </property>

  <property>
    <name>ozone.om.ratis.storage.dir</name>
    <value/>
    <tag>OZONE, OM, STORAGE, MANAGEMENT, RATIS</tag>
    <description>This directory is used for storing OM's Ratis metadata like
      logs. If this is not set then default metadata dirs is used. A warning
      will be logged if this not set. Ideally, this should be mapped to a
      fast disk like an SSD.
      If undefined, OM ratis storage dir will fallback to ozone.metadata.dirs.
      This fallback approach is not recommended for production environments.
    </description>
  </property>

  <property>
    <name>ozone.om.ratis.segment.size</name>
    <value>4MB</value>
    <tag>OZONE, OM, RATIS, PERFORMANCE</tag>
    <description>The size of the raft segment used by Apache Ratis on OM.
      (4 MB by default)
    </description>
  </property>

  <property>
    <name>ozone.om.ratis.segment.preallocated.size</name>
    <value>4MB</value>
    <tag>OZONE, OM, RATIS, PERFORMANCE</tag>
    <description>The size of the buffer which is preallocated for raft segment
      used by Apache Ratis on OM.(4 MB by default)
    </description>
  </property>

  <property>
    <name>ozone.om.ratis.log.appender.queue.num-elements</name>
    <value>1024</value>
    <tag>OZONE, DEBUG, OM, RATIS</tag>
    <description>Number of operation pending with Raft's Log Worker.
    </description>
  </property>
  <property>
    <name>ozone.om.ratis.log.appender.queue.byte-limit</name>
    <value>32MB</value>
    <tag>OZONE, DEBUG, OM, RATIS</tag>
    <description>Byte limit for Raft's Log Worker queue.
    </description>
  </property>
  <property>
    <name>ozone.om.ratis.log.purge.gap</name>
    <value>1000000</value>
    <tag>OZONE, OM, RATIS</tag>
    <description>The minimum gap between log indices for Raft server to purge
      its log segments after taking snapshot.
    </description>
  </property>
  <property>
    <name>ozone.om.ratis.log.purge.upto.snapshot.index</name>
    <value>true</value>
    <tag>OZONE, OM, RATIS</tag>
    <description>
      Enable/disable Raft server to purge its log up to the snapshot index
      after taking snapshot.
    </description>
  </property>
  <property>
    <name>ozone.om.ratis.log.purge.preservation.log.num</name>
    <value>0</value>
    <tag>OZONE, OM, RATIS</tag>
    <description>
      The number of latest Raft logs to not be purged after taking snapshot.
    </description>
  </property>
  <property>
    <name>ozone.om.ratis.server.request.timeout</name>
    <value>3s</value>
    <tag>OZONE, OM, RATIS, MANAGEMENT</tag>
    <description>The timeout duration for OM's ratis server request .</description>
  </property>

  <property>
    <name>ozone.om.ratis.server.retry.cache.timeout</name>
    <value>600000ms</value>
    <tag>OZONE, OM, RATIS, MANAGEMENT</tag>
    <description>Retry Cache entry timeout for OM's ratis server.</description>
  </property>

  <property>
    <name>ozone.om.ratis.minimum.timeout</name>
    <value>5s</value>
    <tag>OZONE, OM, RATIS, MANAGEMENT</tag>
    <description>The minimum timeout duration for OM's Ratis server rpc.
    </description>
  </property>

  <property>
    <name>ozone.om.leader.election.minimum.timeout.duration</name>
    <value>5s</value>
    <tag>OZONE, OM, RATIS, MANAGEMENT, DEPRECATED</tag>
    <description>DEPRECATED. Leader election timeout uses ratis
      rpc timeout which can be set via ozone.om.ratis.minimum.timeout.
    </description>
  </property>

  <property>
    <name>ozone.om.ratis.server.leaderelection.pre-vote</name>
    <value>true</value>
    <tag>OZONE, OM, RATIS, MANAGEMENT</tag>
    <description>Enable/disable OM HA leader election pre-vote phase.
    </description>
  </property>

  <property>
    <name>ozone.om.ratis.server.failure.timeout.duration</name>
    <value>120s</value>
    <tag>OZONE, OM, RATIS, MANAGEMENT</tag>
    <description>The timeout duration for ratis server failure detection,
      once the threshold has reached, the ratis state machine will be informed
      about the failure in the ratis ring.
    </description>
  </property>

  <property>
    <name>ozone.om.ratis.server.close.threshold</name>
    <value>60s</value>
    <tag>OZONE, OM, RATIS</tag>
    <description>
      Raft Server will close if JVM pause longer than the threshold.
    </description>
  </property>

  <property>
    <name>ozone.om.ratis.snapshot.dir</name>
    <value/>
    <tag>OZONE, OM, STORAGE, MANAGEMENT, RATIS</tag>
    <description>This directory is used for storing OM's snapshot
      related files like the ratisSnapshotIndex and DB checkpoint from leader
      OM.
      If undefined, OM snapshot dir will fallback to ozone.metadata.dirs.
      This fallback approach is not recommended for production environments.
    </description>
  </property>
  <property>
    <name>ozone.om.ratis.snapshot.max.total.sst.size</name>
    <value>100000000</value>
    <tag>OZONE, OM, RATIS</tag>
    <description>
      Max size of SST files in OM Ratis Snapshot tarball.
    </description>
  </property>
  <property>
    <name>ozone.om.snapshot.provider.socket.timeout</name>
    <value>5000s</value>
    <tag>OZONE, OM, HA, MANAGEMENT</tag>
    <description>
      Socket timeout for HTTP call made by OM Snapshot Provider to request
      OM snapshot from OM Leader.
    </description>
  </property>
  <property>
    <name>ozone.om.snapshot.provider.connection.timeout</name>
    <value>5000s</value>
    <tag>OZONE, OM, HA, MANAGEMENT</tag>
    <description>
      Connection timeout for HTTP call made by OM Snapshot Provider to request
      OM snapshot from OM Leader.
    </description>
  </property>
  <property>
    <name>ozone.om.snapshot.provider.request.timeout</name>
    <value>300000ms</value>
    <tag>OZONE, OM, HA, MANAGEMENT</tag>
    <description>
      Connection request timeout for HTTP call made by OM Snapshot Provider to
      request OM snapshot from OM Leader.
    </description>
  </property>

  <property>
    <name>ozone.om.fs.snapshot.max.limit</name>
    <value>1000</value>
    <tag>OZONE, OM, MANAGEMENT</tag>
    <description>
      The maximum number of filesystem snapshot allowed in an Ozone Manager.
    </description>
  </property>

  <property>
    <name>ozone.acl.authorizer.class</name>
    <value>org.apache.hadoop.ozone.security.acl.OzoneAccessAuthorizer</value>
    <tag>OZONE, SECURITY, ACL</tag>
    <description>Acl authorizer for Ozone.
    </description>
  </property>
  <property>
    <name>ozone.acl.enabled</name>
    <value>false</value>
    <tag>OZONE, SECURITY, ACL</tag>
    <description>Key to enable/disable ozone acls.</description>
  </property>
  <property>
    <name>ozone.om.kerberos.keytab.file</name>
    <value>/etc/security/keytabs/OM.keytab</value>
    <tag>OZONE, SECURITY, KERBEROS</tag>
    <description> The keytab file used by OzoneManager daemon to login as its
      service principal. The principal name is configured with
      ozone.om.kerberos.principal.
    </description>
  </property>
  <property>
    <name>ozone.om.kerberos.principal</name>
    <value>OM/_HOST@REALM</value>
    <tag>OZONE, SECURITY, KERBEROS</tag>
    <description>The OzoneManager service principal. Ex om/_HOST@REALM.COM</description>
  </property>
  <property>
    <name>ozone.om.kerberos.principal.pattern</name>
    <value>*</value>
    <description>
      A client-side RegEx that can be configured to control
      allowed realms to authenticate with (useful in cross-realm env.)
    </description>
  </property>
  <property>
    <name>ozone.om.http.auth.kerberos.principal</name>
    <value>HTTP/_HOST@REALM</value>
    <tag>OZONE, SECURITY, KERBEROS</tag>
    <description>
      Ozone Manager http server service principal if SPNEGO is enabled for om http server.
    </description>
  </property>
  <property>
    <name>ozone.om.http.auth.kerberos.keytab</name>
    <value>/etc/security/keytabs/HTTP.keytab</value>
    <tag>OZONE, SECURITY, KERBEROS</tag>
    <description>
      The keytab file used by OM http server to login as its service
      principal if SPNEGO is enabled for om http server.
    </description>
  </property>
  <property>
    <name>ssl.server.keystore.type</name>
    <value>jks</value>
    <tag>OZONE, SECURITY, CRYPTO_COMPLIANCE</tag>
    <description>
      The keystore type for HTTP Servers used in ozone.
    </description>
  </property>
  <property>
    <name>ssl.server.truststore.type</name>
    <value>jks</value>
    <tag>OZONE, SECURITY, CRYPTO_COMPLIANCE</tag>
    <description>
      The truststore type for HTTP Servers used in ozone.
    </description>
  </property>
  <property>
    <name>hdds.key.len</name>
    <value>2048</value>
    <tag>SCM, HDDS, X509, SECURITY, CRYPTO_COMPLIANCE</tag>
    <description>
      SCM CA key length. This is an algorithm-specific metric, such as modulus
      length, specified in number of bits.
    </description>
  </property>
  <property>
    <name>hdds.key.algo</name>
    <value>RSA</value>
    <tag>SCM, HDDS, X509, SECURITY, CRYPTO_COMPLIANCE</tag>
    <description>
      SCM CA key algorithm.
    </description>
  </property>
  <property>
    <name>hdds.security.provider</name>
    <value>BC</value>
    <tag>OZONE, HDDS, X509, SECURITY, CRYPTO_COMPLIANCE</tag>
    <description>
      The main security provider used for various cryptographic algorithms.
    </description>
  </property>
  <property>
    <name>hdds.key.dir.name</name>
    <value>keys</value>
    <tag>SCM, HDDS, X509, SECURITY</tag>
    <description>
      Directory to store public/private key for SCM CA. This is relative to ozone/hdds meteadata dir.
    </description>
  </property>
  <property>
    <name>hdds.block.token.expiry.time</name>
    <value>1d</value>
    <tag>OZONE, HDDS, SECURITY, TOKEN</tag>
    <description>
      Default value for expiry time of block token. This
      setting supports multiple time unit suffixes as described in
      dfs.heartbeat.interval. If no suffix is specified, then milliseconds is
      assumed.
    </description>
  </property>

  <property>
    <name>hdds.block.token.enabled</name>
    <value>false</value>
    <tag>OZONE, HDDS, SECURITY, TOKEN</tag>
    <description>True if block tokens are enabled, else false.</description>
  </property>
  <property>
    <name>hdds.container.token.enabled</name>
    <value>false</value>
    <tag>OZONE, HDDS, SECURITY, TOKEN</tag>
    <description>True if container tokens are enabled, else false.</description>
  </property>
  <property>
    <name>hdds.x509.file.name</name>
    <value>certificate.crt</value>
    <tag>OZONE, HDDS, SECURITY</tag>
    <description>Certificate file name.</description>
  </property>
  <property>
    <name>hdds.grpc.tls.provider</name>
    <value>OPENSSL</value>
    <tag>OZONE, HDDS, SECURITY, TLS, CRYPTO_COMPLIANCE</tag>
    <description>HDDS GRPC server TLS provider.</description>
  </property>
  <property>
    <name>hdds.grpc.tls.enabled</name>
    <value>false</value>
    <tag>OZONE, HDDS, SECURITY, TLS</tag>
    <description>If HDDS GRPC server TLS is enabled.</description>
  </property>
  <property>
    <name>hdds.x509.default.duration</name>
    <value>P365D</value>
    <tag>OZONE, HDDS, SECURITY</tag>
    <description>Default duration for which x509 certificates issued by SCM are
      valid. The formats accepted are based on the ISO-8601 duration format
      PnDTnHnMn.nS</description>
  </property>
  <property>
    <name>hdds.x509.renew.grace.duration</name>
    <value>P28D</value>
    <tag>OZONE, HDDS, SECURITY</tag>
    <description>Duration of the grace period within which a certificate should be
      * renewed before the current one expires. Default is 28 days.
    </description>
  </property>
  <property>
    <name>hdds.x509.dir.name</name>
    <value>certs</value>
    <tag>OZONE, HDDS, SECURITY</tag>
    <description>X509 certificate directory name.</description>
  </property>
  <property>
    <name>hdds.x509.max.duration</name>
    <value>P1865D</value>
    <tag>OZONE, HDDS, SECURITY</tag>
    <description>Max time for which certificate issued by SCM CA are valid.
      This duration is used for self-signed root cert and scm sub-ca certs
      issued by root ca. The formats accepted are based on the ISO-8601
      duration format PnDTnHnMn.nS
    </description>
  </property>
  <property>
    <name>hdds.x509.signature.algorithm</name>
    <value>SHA256withRSA</value>
    <tag>OZONE, HDDS, SECURITY, CRYPTO_COMPLIANCE</tag>
    <description>X509 signature certificate.</description>
  </property>
  <property>
    <name>hdds.container.replication.compression</name>
    <value>NO_COMPRESSION</value>
    <tag>OZONE, HDDS, DATANODE</tag>
    <description>Compression algorithm used for closed container replication.
      Possible chooices include NO_COMPRESSION, GZIP, SNAPPY, LZ4, ZSTD
    </description>
  </property>
  <property>
    <name>hdds.x509.rootca.certificate.file</name>
    <value></value>
    <description>Path to an external CA certificate. The file format is expected
      to be pem. This certificate is used when initializing SCM to create
      a root certificate authority. By default, a self-signed certificate is
      generated instead. Note that this certificate is only used for Ozone's
      internal communication, and it does not affect the certificates used for
      HTTPS protocol at WebUIs as they can be configured separately.
    </description>
  </property>
  <property>
    <name>hdds.x509.rootca.private.key.file</name>
    <value></value>
    <description>Path to an external private key. The file format is expected
      to be pem. This private key is later used when initializing SCM to sign
      certificates as the root certificate authority. When not specified a
      private and public key is generated instead.
      These keys are only used for Ozone's internal communication, and it does
      not affect the HTTPS protocol at WebUIs as they can be configured
      separately.
    </description>
  </property>
  <property>
    <name>hdds.x509.rootca.public.key.file</name>
    <value></value>
    <description>Path to an external public key. The file format is expected
      to be pem. This public key is later used when initializing SCM to sign
      certificates as the root certificate authority.
      When only the private key is specified the public key is read from the
      external certificate. Note that this is only used for Ozone's internal
      communication, and it does not affect the HTTPS protocol at WebUIs as
      they can be configured separately.
    </description>
  </property>
  <property>
    <name>hdds.x509.ca.rotation.check.interval</name>
    <value>P1D</value>
    <tag>OZONE, HDDS, SECURITY</tag>
    <description>Check interval of whether internal root certificate is going
      to expire and needs to start rotation or not. Default is 1 day. The property
      value should be less than the value of property hdds.x509.renew.grace.duration.
    </description>
  </property>
  <property>
    <name>hdds.x509.ca.rotation.time-of-day</name>
    <value>02:00:00</value>
    <tag>OZONE, HDDS, SECURITY</tag>
    <description>Time of day to start the rotation. Default 02:00 AM to avoid impacting
      daily workload. The supported format is 'hh:mm:ss', representing hour, minute,
      and second.
    </description>
  </property>
  <property>
    <name>hdds.x509.ca.rotation.ack.timeout</name>
    <value>PT15M</value>
    <tag>OZONE, HDDS, SECURITY</tag>
    <description>Max time that SCM leader will wait for the rotation preparation acks before it believes the rotation
      is failed. Default is 15 minutes.
    </description>
  </property>
  <property>
    <name>hdds.x509.ca.rotation.enabled</name>
    <value>false</value>
    <tag>OZONE, HDDS, SECURITY</tag>
    <description>Whether auto root CA and sub CA certificate rotation is enabled or not. Default is disabled.
    </description>
  </property>
  <property>
    <name>hdds.x509.rootca.certificate.polling.interval</name>
    <value>PT2h</value>
    <description>Interval to use for polling in certificate clients for a new
      root ca certificate. Every time the specified time duration elapses,
      the clients send a request to the SCMs to see if a new root ca
      certificate was generated. Once there is a change, the system
      automatically adds the new root ca to the clients'
      trust stores and requests a new certificate to be signed.
    </description>
  </property>
  <property>
    <name>hdds.x509.expired.certificate.check.interval</name>
    <value>P1D</value>
    <description>Interval to use for removing expired certificates. A background
      task to remove expired certificates from the scm metadata store is
      scheduled to run at the rate this configuration option specifies.
    </description>
  </property>
  <property>
    <name>ozone.scm.security.handler.count.key</name>
    <value>2</value>
    <tag>OZONE, HDDS, SECURITY</tag>
    <description>Threads configured for SCMSecurityProtocolServer.</description>
  </property>
  <property>
    <name>ozone.scm.security.read.threadpool</name>
    <value>1</value>
    <tag>OZONE, HDDS, SECURITY, PERFORMANCE</tag>
    <description>
      The number of threads in RPC server reading from the socket when performing security related operations with SCM.
      This config overrides Hadoop configuration "ipc.server.read.threadpool.size" for SCMSecurityProtocolServer.
      The default value is 1.
    </description>
  </property>
  <property>
    <name>ozone.scm.security.service.address</name>
    <value/>
    <tag>OZONE, HDDS, SECURITY</tag>
    <description>Address of SCMSecurityProtocolServer.</description>
  </property>
  <property>
    <name>ozone.scm.security.service.bind.host</name>
    <value>0.0.0.0</value>
    <tag>OZONE, HDDS, SECURITY</tag>
    <description>SCM security server host.</description>
  </property>
  <property>
    <name>ozone.scm.security.service.port</name>
    <value>9961</value>
    <tag>OZONE, HDDS, SECURITY</tag>
    <description>SCM security server port.</description>
  </property>
  <property>
    <name>ozone.scm.service.ids</name>
    <value></value>
    <tag>OZONE, SCM, HA</tag>
    <description>
      Comma-separated list of SCM service Ids. This property allows the client
      to figure out quorum of OzoneManager address.
    </description>
  </property>
  <property>
    <name>ozone.scm.default.service.id</name>
    <value></value>
    <tag>OZONE, SCM, HA</tag>
    <description>
      Service ID of the SCM. If this is not set fall back to
      ozone.scm.service.ids to find the service ID it belongs to.
    </description>
  </property>
  <property>
    <name>ozone.scm.nodes.EXAMPLESCMSERVICEID</name>
    <value></value>
    <tag>OZONE, SCM, HA</tag>
    <description>
      Comma-separated list of SCM node Ids for a given SCM service ID (eg.
      EXAMPLESCMSERVICEID). The SCM service ID should be the value (one of the
      values if there are multiple) set for the parameter ozone.scm.service.ids.

      Unique identifiers for each SCM Node, delimited by commas. This will be
      used by SCMs in HA setup to determine all the SCMs
      belonging to the same SCM in the cluster. For example, if you
      used “scmService1” as the SCM service ID previously, and you wanted to
      use “scm1”, “scm2” and "scm3" as the individual IDs of the SCMs,
      you would configure a property ozone.scm.nodes.scmService1, and its value
      "scm1,scm2,scm3".
    </description>
  </property>
  <property>
    <name>ozone.scm.node.id</name>
    <value></value>
    <tag>OZONE, SCM, HA</tag>
    <description>
      The ID of this SCM node. If the SCM node ID is not configured it
      is determined automatically by matching the local node's address
      with the configured address.

      If node ID is not deterministic from the configuration, then it is set
      to the scmId from the SCM version file.
    </description>
  </property>
  <property>
    <name>ozone.scm.primordial.node.id</name>
    <value></value>
    <tag>OZONE, SCM, HA</tag>
    <description>
      optional config, if being set will cause scm --init to only take effect on
      the specific node and ignore scm --bootstrap cmd.
      Similarly, scm --init will be ignored on the non-primordial scm nodes.
      The config can either be set equal to the hostname or the node id of any
      of the scm nodes.
      With the config set, applications/admins can safely execute init and
      bootstrap commands safely on all scm instances.

      If a cluster is upgraded from non-ratis to ratis based SCM, scm --init
      needs to re-run for switching from
      non-ratis based SCM to ratis-based SCM on the primary node.
    </description>
  </property>
  <property>
    <name>ozone.scm.skip.bootstrap.validation</name>
    <value>false</value>
    <tag>OZONE, SCM, HA</tag>
    <description>
      optional config, the config when set to true skips the clusterId
      validation from leader scm during bootstrap
    </description>
  </property>

  <property>
    <name>ozone.scm.ratis.port</name>
    <value>9894</value>
    <tag>OZONE, SCM, HA, RATIS</tag>
    <description>
      The port number of the SCM's Ratis server.
    </description>
  </property>

  <property>
    <name>ozone.scm.grpc.port</name>
    <value>9895</value>
    <tag>OZONE, SCM, HA, RATIS</tag>
    <description>
      The port number of the SCM's grpc server.
    </description>
  </property>

  <property>
    <name>hdds.metadata.dir</name>
    <value/>
    <tag>X509, SECURITY</tag>
    <description>
      Absolute path to HDDS metadata dir.
    </description>
  </property>
  <property>
    <name>hdds.priv.key.file.name</name>
    <value>private.pem</value>
    <tag>X509, SECURITY</tag>
    <description>
      Name of file which stores private key generated for SCM CA.
    </description>
  </property>
  <property>
    <name>hdds.public.key.file.name</name>
    <value>public.pem</value>
    <tag>X509, SECURITY</tag>
    <description>
      Name of file which stores public key generated for SCM CA.
    </description>
  </property>
  <property>
    <name>ozone.manager.delegation.remover.scan.interval</name>
    <value>3600000</value>
    <description>
      Time interval after which ozone secret manger scans for expired
      delegation token.
    </description>
  </property>
  <property>
    <name>ozone.manager.delegation.token.renew-interval</name>
    <value>1d</value>
    <description>
      Default time interval after which ozone delegation token will
      require renewal before any further use.
    </description>
  </property>
  <property>
    <name>ozone.manager.delegation.token.max-lifetime</name>
    <value>7d</value>
    <description>
      Default max time interval after which ozone delegation token will
      not be renewed.
    </description>
  </property>

  <property>
    <name>ozone.fs.iterate.batch-size</name>
    <value>100</value>
    <tag>OZONE, OZONEFS</tag>
    <description>
      Iterate batch size of delete when use BasicOzoneFileSystem.
    </description>
  </property>

  <property>
    <name>fs.trash.classname</name>
    <value>org.apache.hadoop.ozone.om.TrashPolicyOzone</value>
    <tag>OZONE, OZONEFS, CLIENT</tag>
    <description>
      Trash Policy to be used.
    </description>
  </property>

  <property>
    <name>ozone.manager.db.checkpoint.transfer.bandwidthPerSec</name>
    <value>0</value>
    <tag>OZONE</tag>
    <description>
      Maximum bandwidth used for Ozone Manager DB checkpoint download through
      the servlet.
    </description>
  </property>

  <property>
    <name>ozone.freon.http-address</name>
    <value>0.0.0.0:9884</value>
    <tag>OZONE, MANAGEMENT</tag>
    <description>
      The address and the base port where the FREON web ui will listen on.
      If the port is 0 then the server will start on a free port.
    </description>
  </property>
  <property>
    <name>ozone.freon.http-bind-host</name>
    <value>0.0.0.0</value>
    <tag>OZONE, MANAGEMENT</tag>
    <description>
      The actual address the Freon web server will bind to. If this
      optional address is set, it overrides only the hostname portion of
      ozone.freon.http-address.
    </description>
  </property>
  <property>
    <name>ozone.freon.http.enabled</name>
    <value>true</value>
    <tag>OZONE, MANAGEMENT</tag>
    <description>
      Property to enable or disable FREON web ui.
    </description>
  </property>
  <property>
    <name>ozone.freon.https-address</name>
    <value>0.0.0.0:9885</value>
    <tag>OZONE, MANAGEMENT</tag>
    <description>
      The address and the base port where the Freon web server will listen
      on using HTTPS.
      If the port is 0 then the server will start on a free port.
    </description>
  </property>
  <property>
    <name>ozone.freon.https-bind-host</name>
    <value>0.0.0.0</value>
    <tag>OZONE, MANAGEMENT</tag>
    <description>
      The actual address the Freon web server will bind to using HTTPS.
      If this optional address is set, it overrides only the hostname portion of
      ozone.freon.http-address.
    </description>
  </property>
  <property>
    <name>ozone.freon.http.auth.kerberos.principal</name>
    <value>HTTP/_HOST@REALM</value>
    <tag>SECURITY</tag>
    <description>
     Security principal used by freon.
    </description>
  </property>
  <property>
    <name>ozone.freon.http.auth.kerberos.keytab</name>
    <value>/etc/security/keytabs/HTTP.keytab</value>
    <tag>SECURITY</tag>
    <description>
       Keytab used by Freon.
    </description>
  </property>
  <property>
    <name>hdds.security.client.datanode.container.protocol.acl</name>
    <value>*</value>
    <tag>SECURITY</tag>
    <description>
      Comma separated list of users and groups allowed to access
      client datanode container protocol.
    </description>
  </property>
  <property>
    <name>hdds.security.client.scm.block.protocol.acl</name>
    <value>*</value>
    <tag>SECURITY</tag>
    <description>
      Comma separated list of users and groups allowed to access
      client scm block protocol.
    </description>
  </property>
  <property>
    <name>hdds.security.client.scm.certificate.protocol.acl</name>
    <value>*</value>
    <tag>SECURITY</tag>
    <description>
      Comma separated list of users and groups allowed to access
      client scm certificate protocol.
    </description>
  </property>
  <property>
    <name>hdds.security.client.scm.container.protocol.acl</name>
    <value>*</value>
    <tag>SECURITY</tag>
    <description>
      Comma separated list of users and groups allowed to access
      client scm container protocol.
    </description>
  </property>
  <property>
    <name>hdds.security.client.scm.secretkey.om.protocol.acl</name>
    <value>*</value>
    <tag>SECURITY</tag>
    <description>
      Comma separated list of users and groups allowed to access
      client scm secret key protocol for om.
    </description>
  </property>
  <property>
    <name>hdds.security.client.scm.secretkey.scm.protocol.acl</name>
    <value>*</value>
    <tag>SECURITY</tag>
    <description>
      Comma separated list of users and groups allowed to access
      client scm secret key protocol for om.
    </description>
  </property>
  <property>
    <name>hdds.security.client.scm.secretkey.datanode.protocol.acl</name>
    <value>*</value>
    <tag>SECURITY</tag>
    <description>
      Comma separated list of users and groups allowed to access
      client scm secret key protocol for datanodes.
    </description>
  </property>
  <property>
    <name>ozone.om.security.client.protocol.acl</name>
    <value>*</value>
    <tag>SECURITY</tag>
    <description>
      Comma separated list of users and groups allowed to access
      client ozone manager protocol.
    </description>
  </property>
  <property>
    <name>ozone.om.security.admin.protocol.acl</name>
    <value>*</value>
    <tag>SECURITY</tag>
    <description>
      Comma separated list of users and groups allowed to access ozone
      manager admin protocol.
    </description>
  </property>
  <property>
    <name>ozone.security.reconfigure.protocol.acl</name>
    <value>*</value>
    <tag>SECURITY</tag>
    <description>
      Comma separated list of users and groups allowed to access reconfigure protocol.
    </description>
  </property>

  <property>
    <name>hdds.datanode.http.auth.kerberos.principal</name>
    <value>HTTP/_HOST@REALM</value>
    <tag>HDDS, SECURITY, MANAGEMENT, KERBEROS</tag>
    <description>
      The kerberos principal for the datanode http server.
    </description>
  </property>
  <property>
    <name>hdds.datanode.http.auth.kerberos.keytab</name>
    <value>/etc/security/keytabs/HTTP.keytab</value>
    <tag>HDDS, SECURITY, MANAGEMENT, KERBEROS</tag>
    <description>
      The kerberos keytab file for datanode http server
    </description>
  </property>
  <property>
    <name>hdds.datanode.http-address</name>
    <value>0.0.0.0:9882</value>
    <tag>HDDS, MANAGEMENT</tag>
    <description>
      The address and the base port where the Datanode web ui will listen on.
      If the port is 0 then the server will start on a free port.
    </description>
  </property>
  <property>
    <name>hdds.datanode.http-bind-host</name>
    <value>0.0.0.0</value>
    <tag>HDDS, MANAGEMENT</tag>
    <description>
      The actual address the Datanode web server will bind to. If this
      optional address is set, it overrides only the hostname portion of
      hdds.datanode.http-address.
    </description>
  </property>
  <property>
    <name>hdds.datanode.http.enabled</name>
    <value>true</value>
    <tag>HDDS, MANAGEMENT</tag>
    <description>
      Property to enable or disable Datanode web ui.
    </description>
  </property>
  <property>
    <name>hdds.datanode.https-address</name>
    <value>0.0.0.0:9883</value>
    <tag>HDDS, MANAGEMENT, SECURITY</tag>
    <description>
      The address and the base port where the Datanode web UI will listen
      on using HTTPS.

      If the port is 0 then the server will start on a free port.
    </description>
  </property>
  <property>
    <name>hdds.datanode.https-bind-host</name>
    <value>0.0.0.0</value>
    <tag>HDDS, MANAGEMENT, SECURITY</tag>
    <description>
      The actual address the Datanode web server will bind to using HTTPS.
      If this optional address is set, it overrides only the hostname portion of
      hdds.datanode.http-address.
    </description>
  </property>
  <property>
    <name>hdds.datanode.client.address</name>
    <value/>
    <tag>OZONE, HDDS, MANAGEMENT</tag>
    <description>
      The address of the Ozone Datanode client service.
      It is a string in the host:port format.
    </description>
  </property>
  <property>
    <name>hdds.datanode.client.bind.host</name>
    <value>0.0.0.0</value>
    <tag>OZONE, HDDS, MANAGEMENT</tag>
    <description>
      The hostname or IP address used by the Datanode client service
      endpoint to bind.
    </description>
  </property>
  <property>
    <name>hdds.datanode.client.port</name>
    <value>19864</value>
    <tag>OZONE, HDDS, MANAGEMENT</tag>
    <description>
      The port number of the Ozone Datanode client service.
    </description>
  </property>
  <property>
    <name>hdds.datanode.handler.count</name>
    <value>10</value>
    <tag>OZONE, HDDS, MANAGEMENT</tag>
    <description>
      The number of RPC handler threads for Datanode client
      service endpoints.
    </description>
  </property>
  <property>
    <name>hdds.datanode.read.threadpool</name>
    <value>10</value>
    <tag>OZONE, HDDS, PERFORMANCE</tag>
    <description>
      The number of threads in RPC server reading from the socket for Datanode client service endpoints.
      This config overrides Hadoop configuration "ipc.server.read.threadpool.size" for HddsDatanodeClientProtocolServer.
      The default value is 10.
    </description>
  </property>
  <property>
    <name>ozone.client.failover.max.attempts</name>
    <value>500</value>
    <description>
      Expert only. Ozone RpcClient attempts talking to each OzoneManager
      ipc.client.connect.max.retries (default = 10) number of times before
      failing over to another OzoneManager, if available. This parameter
      represents the number of times the client will failover before giving
      up. This value is kept high so that client does not give up trying to
      connect to OMs easily.
    </description>
  </property>
  <property>
    <name>ozone.client.wait.between.retries.millis</name>
    <value>2000</value>
    <description>
      Expert only. The time to wait, in milliseconds, between retry attempts
      to contact OM. Wait time increases linearly if same OM is retried
      again. If retrying on multiple OMs proxies in round robin fashion, the
      wait time is introduced after all the OM proxies have been attempted once.
    </description>
  </property>
  <property>
    <name>ozone.om.admin.protocol.max.retries</name>
    <value>20</value>
    <tag>OM, MANAGEMENT</tag>
    <description>
      Expert only. The maximum number of retries for Ozone Manager Admin
      protocol on each OM.
    </description>
  </property>
  <property>
    <name>ozone.om.admin.protocol.wait.between.retries</name>
    <value>1000</value>
    <tag>OM, MANAGEMENT</tag>
    <description>
      Expert only. The time to wait, in milliseconds, between retry attempts
      for Ozone Manager Admin protocol.
    </description>
  </property>
  <property>
    <name>ozone.om.transport.class</name>
    <value>org.apache.hadoop.ozone.om.protocolPB.Hadoop3OmTransportFactory</value>
    <tag>OM, MANAGEMENT</tag>
    <description>
      Property to determine the transport protocol for the client to Ozone Manager channel.
    </description>
  </property>
  <property>
    <name>ozone.recon.http.enabled</name>
    <value>true</value>
    <tag>RECON, MANAGEMENT</tag>
    <description>
      Property to enable or disable Recon web user interface.
    </description>
  </property>
  <property>
    <name>ozone.recon.http-address</name>
    <value>0.0.0.0:9888</value>
    <tag>RECON, MANAGEMENT</tag>
    <description>
      The address and the base port where the Recon web UI will listen on.

      If the port is 0, then the server will start on a free port. However, it
      is best to specify a well-known port, so it is easy to connect and see
      the Recon management UI.
    </description>
  </property>
  <property>
    <name>ozone.recon.http-bind-host</name>
    <value>0.0.0.0</value>
    <tag>RECON, MANAGEMENT</tag>
    <description>
      The actual address the Recon server will bind to. If this optional
      the address is set, it overrides only the hostname portion of
      ozone.recon.http-address.
    </description>
  </property>
  <property>
    <name>ozone.recon.https-bind-host</name>
    <value>0.0.0.0</value>
    <tag>RECON, MANAGEMENT, SECURITY</tag>
    <description>
      The actual address the Recon web server will bind to using HTTPS.
      If this optional address is set, it overrides only the hostname portion of
      ozone.recon.https-address.
    </description>
  </property>
  <property>
    <name>ozone.recon.https-address</name>
    <value>0.0.0.0:9889</value>
    <tag>RECON, MANAGEMENT, SECURITY</tag>
    <description>
      The address and the base port where the Recon web UI will listen
      on using HTTPS. If the port is 0 then the server will start on a free
      port.
    </description>
  </property>
  <property>
    <name>ozone.recon.http.auth.kerberos.keytab</name>
    <value>/etc/security/keytabs/HTTP.keytab</value>
    <tag>RECON, SECURITY, KERBEROS</tag>
    <description>
      The keytab file for HTTP Kerberos authentication in Recon.
    </description>
  </property>
  <property>
    <name>ozone.recon.http.auth.kerberos.principal</name>
    <value>HTTP/_HOST@REALM</value>
    <tag>RECON, SECURITY, KERBEROS</tag>
    <description>The server principal used by Ozone Recon server. This is
      typically set to HTTP/_HOST@REALM.TLD The SPNEGO server principal
      begins with the prefix HTTP/ by convention.
    </description>
  </property>
  <property>
    <name>ozone.recon.administrators</name>
    <value/>
    <tag>RECON, SECURITY</tag>
    <description>
      Recon administrator users delimited by a comma.
      This is the list of users who can access admin only information from recon.
      Users defined in ozone.administrators will always be able to access all
      recon information regardless of this setting.
    </description>
  </property>
  <property>
    <name>ozone.recon.administrators.groups</name>
    <value/>
    <tag>RECON, SECURITY</tag>
    <description>
      Recon administrator groups delimited by a comma.
      This is the list of groups who can access admin only information
      from recon.
      It is enough to either have the name defined in ozone.recon.administrators
      or be directly or indirectly in a group defined in this property.
    </description>
  </property>
  <property>
    <name>hdds.datanode.http.auth.type</name>
    <value>simple</value>
    <tag>DATANODE, SECURITY, KERBEROS</tag>
    <description> simple or kerberos. If kerberos is set, SPNEGO
      will be used for http authentication.
    </description>
  </property>
  <property>
    <name>ozone.freon.http.auth.type</name>
    <value>simple</value>
    <tag>FREON, SECURITY</tag>
    <description> simple or kerberos. If kerberos is set, SPNEGO
      will be used for http authentication.
    </description>
  </property>
  <property>
    <name>ozone.om.http.auth.type</name>
    <value>simple</value>
    <tag>OM, SECURITY, KERBEROS</tag>
    <description> simple or kerberos. If kerberos is set, SPNEGO
      will be used for http authentication.
    </description>
  </property>
  <property>
    <name>hdds.scm.http.auth.type</name>
    <value>simple</value>
    <tag>OM, SECURITY, KERBEROS</tag>
    <description> simple or kerberos. If kerberos is set, SPNEGO
      will be used for http authentication.
    </description>
  </property>
  <property>
    <name>ozone.recon.http.auth.type</name>
    <value>simple</value>
    <tag>RECON, SECURITY, KERBEROS</tag>
    <description> simple or kerberos. If kerberos is set, SPNEGO
      will be used for http authentication.
    </description>
  </property>
  <property>
    <name>ozone.s3g.http.auth.type</name>
    <value>simple</value>
    <tag>S3GATEWAY, SECURITY, KERBEROS</tag>
    <description> simple or kerberos. If kerberos is set, SPNEGO
      will be used for http authentication.
    </description>
  </property>
  <property>
    <name>ozone.recon.db.dir</name>
    <value/>
    <tag>OZONE, RECON, STORAGE, PERFORMANCE</tag>
    <description>
      Directory where the Recon Server stores its metadata. This should
      be specified as a single directory. If the directory does not
      exist then the Recon will attempt to create it.

      If undefined, then the Recon will log a warning and fallback to
      ozone.metadata.dirs. This fallback approach is not recommended for
      production environments.
    </description>
  </property>
  <property>
    <name>ozone.recon.db.dirs.permissions</name>
    <value>750</value>
    <description>
      Permissions for the metadata directories for Recon. The
      permissions can either be octal or symbolic. If the default permissions are not set
      then the default value of 750 will be used.
    </description>
  </property>
  <property>
    <name>ozone.scm.network.topology.schema.file</name>
    <value>network-topology-default.xml</value>
    <tag>OZONE, MANAGEMENT</tag>
    <description>
      The schema file defines the ozone network topology. We currently support
      xml(default) and yaml format. Refer to the samples in the topology
      awareness document for xml and yaml topology definition samples.
    </description>
  </property>
  <property>
    <name>ozone.network.topology.aware.read</name>
    <value>true</value>
    <tag>OZONE, PERFORMANCE</tag>
    <description>
      Whether to enable topology aware read to improve the read performance.
    </description>
  </property>
  <property>
    <name>ozone.recon.om.db.dir</name>
  <value/>
  <tag>OZONE, RECON, STORAGE</tag>
  <description>
    Directory where the Recon Server stores its OM snapshot DB. This should
    be specified as a single directory. If the directory does not
    exist then the Recon will attempt to create it.

    If undefined, then the Recon will log a warning and fallback to
    ozone.metadata.dirs. This fallback approach is not recommended for
    production environments.
  </description>
</property>
  <property>
    <name>ozone.recon.om.connection.request.timeout</name>
    <value>5000</value>
    <tag>OZONE, RECON, OM</tag>
    <description>
      Connection request timeout in milliseconds for HTTP call made by Recon to
      request OM DB snapshot.
    </description>
  </property>
  <property>
    <name>ozone.recon.om.connection.timeout</name>
    <value>5s</value>
    <tag>OZONE, RECON, OM</tag>
    <description>
      Connection timeout for HTTP call in milliseconds made by Recon to request
      OM snapshot.
    </description>
  </property>
  <property>
    <name>ozone.recon.scm.connection.request.timeout</name>
    <value>5s</value>
    <tag>OZONE, RECON, SCM</tag>
    <description>
      Connection request timeout in milliseconds for HTTP call made by Recon to
      request SCM DB snapshot.
    </description>
  </property>
  <property>
    <name>ozone.recon.scm.connection.timeout</name>
    <value>5s</value>
    <tag>OZONE, RECON, SCM</tag>
    <description>
      Connection timeout for HTTP call in milliseconds made by Recon to request
      SCM snapshot.
    </description>
  </property>
  <property>
    <name>ozone.recon.scmclient.rpc.timeout</name>
    <value>1m</value>
    <tag>OZONE, RECON, SCM</tag>
    <description>
      RpcClient timeout on waiting for the response from SCM when Recon connects to SCM.
    </description>
  </property>
  <property>
    <name>ozone.recon.scmclient.max.retry.timeout</name>
    <value>6s</value>
    <tag>OZONE, RECON, SCM</tag>
    <description>
      Max retry timeout for SCM Client when Recon connects to SCM. This config is used to
      dynamically compute the max retry count for SCM Client when failover happens. Check the
      SCMClientConfig class getRetryCount method.
    </description>
  </property>
  <property>
    <name>ozone.recon.scmclient.failover.max.retry</name>
    <value>3</value>
    <tag>OZONE, RECON, SCM</tag>
    <description>
      Max retry count for SCM Client when failover happens.
    </description>
  </property>
  <property>
    <name>ozone.recon.om.socket.timeout</name>
    <value>5s</value>
    <tag>OZONE, RECON, OM</tag>
    <description>
      Socket timeout in milliseconds for HTTP call made by Recon to request
      OM snapshot.
    </description>
  </property>
  <property>
    <name>ozone.recon.om.snapshot.task.initial.delay</name>
    <value>1m</value>
    <tag>OZONE, RECON, OM</tag>
    <description>
      Initial delay in MINUTES by Recon to request OM DB Snapshot.
    </description>
  </property>
  <property>
    <name>ozone.recon.om.snapshot.task.interval.delay</name>
    <value>5s</value>
    <tag>OZONE, RECON, OM</tag>
    <description>
      Interval in SECONDS by Recon to request OM DB Snapshot.
    </description>
  </property>
  <property>
    <name>ozone.recon.om.snapshot.task.flush.param</name>
    <value>false</value>
    <tag>OZONE, RECON, OM</tag>
    <description>
      Request to flush the OM DB before taking checkpoint snapshot.
    </description>
  </property>
  <property>
    <name>recon.om.delta.update.limit</name>
    <value>50000</value>
    <tag>OZONE, RECON</tag>
    <description>
      Recon each time get a limited delta updates from OM.
      The actual fetched data might be larger than this limit.
    </description>
  </property>
  <property>
    <name>ozone.om.delta.update.data.size.max.limit</name>
    <value>1024MB</value>
    <tag>OM, MANAGEMENT</tag>
    <description>
      Recon get a limited delta updates from OM periodically since sequence number.
      Based on sequence number passed, OM DB delta update may have large number of
      log files and each log batch data may be huge depending on frequent writes and
      updates by ozone client, so to avoid increase in heap memory, this config is used
      as limiting factor of default 1 GB while preparing DB updates object.
    </description>
  </property>
  <property>
    <name>recon.om.delta.update.lag.threshold</name>
    <value>0</value>
    <tag>OZONE, RECON</tag>
    <description>
      At every Recon OM sync, recon starts fetching OM DB updates, and it continues to
      fetch from OM till the lag, between OM DB WAL sequence number and Recon OM DB
      snapshot WAL sequence number, is less than this lag threshold value.
    </description>
  </property>
  <property>
    <name>ozone.recon.scm.container.threshold</name>
    <value>100</value>
    <tag>OZONE, RECON, SCM</tag>
    <description>
      Threshold value for the difference in number of containers
      in SCM and RECON.
    </description>
  </property>
  <property>
    <name>ozone.recon.scm.snapshot.enabled</name>
    <value>true</value>
    <tag>OZONE, RECON, SCM</tag>
    <description>
      If enabled, SCM DB Snapshot is taken by Recon.
    </description>
  </property>
  <property>
    <name>hdds.tracing.enabled</name>
    <value>false</value>
    <tag>OZONE, HDDS</tag>
    <description>
      If enabled, tracing information is sent to tracing server.
    </description>
  </property>
  <property>
    <name>ozone.recon.task.thread.count</name>
    <value>1</value>
    <tag>OZONE, RECON</tag>
    <description>
      The number of Recon Tasks that are waiting on updates from OM.
    </description>
  </property>
  <property>
    <name>ozone.scm.datanode.admin.monitor.interval</name>
    <value>30s</value>
    <tag>SCM</tag>
    <description>
      This sets how frequently the datanode admin monitor runs to check for
      nodes added to the admin workflow or removed from it. The progress
      of decommissioning and entering maintenance nodes is also checked to see
      if they have completed.
    </description>
  </property>
  <property>
    <name>ozone.scm.datanode.admin.monitor.logging.limit</name>
    <value>1000</value>
    <tag>SCM</tag>
    <description>
      When a node is checked for decommission or maintenance, this setting
      controls how many degraded containers are logged on each pass. The limit
      is applied separately for each type of container, ie under-replicated and
      unhealthy will each have their own limit.
    </description>
  </property>
  <property>
    <name>ozone.http.basedir</name>
    <value/>
    <tag>OZONE, OM, SCM, MANAGEMENT</tag>
    <description>
      The base dir for HTTP Jetty server to extract contents. If this property
      is not configured, by default, Jetty will create a directory inside the
      directory named by the ${ozone.metadata.dirs}/webserver. While in production environment,
      it's strongly suggested instructing Jetty to use a different parent directory by
      setting this property to the name of the desired parent directory. The value of the
      property will be used to set Jetty context attribute 'org.eclipse.jetty.webapp.basetempdir'.
      The directory named by this property must exist and be writeable.
    </description>
  </property>
  <property>
    <name>ozone.http.policy</name>
    <value>HTTP_ONLY</value>
    <tag>OZONE, SECURITY, MANAGEMENT</tag>
    <description>Decide if HTTPS(SSL) is supported on Ozone
      This configures the HTTP endpoint for Ozone daemons:
      The following values are supported:
      - HTTP_ONLY : Service is provided only on http
      - HTTPS_ONLY : Service is provided only on https
      - HTTP_AND_HTTPS : Service is provided both on http and https
    </description>
  </property>
  <property>
    <name>ozone.https.client.need-auth</name>
    <tag>OZONE, SECURITY, MANAGEMENT</tag>
    <value>false</value>
    <description>
      Whether SSL client certificate authentication is required
    </description>
  </property>
  <property>
    <name>ozone.https.client.keystore.resource</name>
    <tag>OZONE, SECURITY, MANAGEMENT</tag>
    <value>ssl-client.xml</value>
    <description>
      Resource file from which ssl client keystore
      information will be extracted
    </description>
  </property>
  <property>
    <name>ozone.https.server.keystore.resource</name>
    <tag>OZONE, SECURITY, MANAGEMENT</tag>
    <value>ssl-server.xml</value>
    <description>Resource file from which ssl server keystore
      information will be extracted
    </description>
  </property>
  <property>
    <name>ozone.s3g.client.buffer.size</name>
    <tag>OZONE, S3GATEWAY</tag>
    <value>4MB</value>
    <description>
      The size of the buffer which is for read block. (4MB by default).
    </description>
  </property>
  <property>
    <name>ssl.server.keystore.keypassword</name>
    <tag>OZONE, SECURITY, MANAGEMENT</tag>
    <value/>
    <description>Keystore key password for HTTPS SSL configuration
    </description>
  </property>
  <property>
    <name>ssl.server.keystore.location</name>
    <tag>OZONE, SECURITY, MANAGEMENT</tag>
    <value/>
    <description>
      Keystore location for HTTPS SSL configuration
    </description>
  </property>
  <property>
    <name>ssl.server.keystore.password</name>
    <tag>OZONE, SECURITY, MANAGEMENT</tag>
    <value/>
    <description>
      Keystore password for HTTPS SSL configuration
    </description>
  </property>
  <property>
    <name>ssl.server.truststore.location</name>
    <tag>OZONE, SECURITY, MANAGEMENT</tag>
    <value/>
    <description>
      Truststore location for HTTPS SSL configuration
    </description>
  </property>
  <property>
    <name>ssl.server.truststore.password</name>
    <tag>OZONE, SECURITY, MANAGEMENT</tag>
    <value/>
    <description>
      Truststore password for HTTPS SSL configuration
    </description>
  </property>
  <property>
    <name>hdds.datanode.ratis.server.request.timeout</name>
    <tag>OZONE, DATANODE</tag>
    <value>2m</value>
    <description>
      Timeout for the request submitted directly to Ratis in datanode.
    </description>
  </property>
  <property>
    <name>hdds.datanode.slow.op.warning.threshold</name>
    <tag>OZONE, DATANODE, PERFORMANCE</tag>
    <value>500ms</value>
    <description>
      Thresholds for printing slow-operation audit logs.
    </description>
  </property>
  <property>
    <name>ozone.om.keyname.character.check.enabled</name>
    <tag>OZONE, OM</tag>
    <value>false</value>
    <description>If true, then enable to check if the key name
      contains illegal characters when creating/renaming key.
      For the definition of illegal characters, follow the
      rules in Amazon S3's object key naming guide.
    </description>
  </property>

  <property>
    <name>ozone.om.key.path.lock.enabled</name>
    <tag>OZONE, OM</tag>
    <value>false</value>
    <description>Defaults to false. If true, the fine-grained KEY_PATH_LOCK
      functionality is enabled. If false, it is disabled.
    </description>
  </property>

  <property>
    <name>ozone.client.key.provider.cache.expiry</name>
    <tag>OZONE, CLIENT, SECURITY</tag>
    <value>10d</value>
    <description>Ozone client security key provider cache expiration time.
    </description>
  </property>

  <property>
    <name>ozone.client.server-defaults.validity.period.ms</name>
    <tag>OZONE, CLIENT, SECURITY</tag>
    <value>3600000</value>
    <description>
      The amount of milliseconds after which cached server defaults are updated.

      By default this parameter is set to 1 hour.
      Support multiple time unit suffix(case insensitive).
      If no time unit is specified then milliseconds is assumed.
    </description>
  </property>

  <property>
    <name>ozone.scm.info.wait.duration</name>
    <tag>OZONE, SCM, OM</tag>
    <value>10m</value>
    <description> Maximum amount of duration OM/SCM waits to get Scm Info/Scm
      signed cert during OzoneManager init/SCM bootstrap.
    </description>
  </property>

  <property>
    <name>ozone.scm.ca.list.retry.interval</name>
    <tag>OZONE, SCM, OM, DATANODE</tag>
    <value>10s</value>
    <description>SCM client wait duration between each retry to get Scm CA
      list. OM/Datanode obtain CA list during startup, and wait
      for the CA List size to be matched with SCM node count size plus
      1. (Additional one certificate is root CA certificate). If the received
      CA list size is not matching with expected count, this is the duration
      used to wait before making next attempt to get CA list.
    </description>
  </property>

  <property>
    <name>ozone.client.key.latest.version.location</name>
    <tag>OZONE, CLIENT</tag>
    <value>true</value>
    <description>Ozone client gets the latest version location.
    </description>
  </property>

  <property>
    <name>ozone.network.flexible.fqdn.resolution.enabled</name>
    <tag>OZONE, SCM, OM</tag>
    <value>false</value>
    <description>SCM, OM hosts will be able to resolve itself based on its host
      name instead of fqdn. It is useful for deploying to kubernetes
      environment, during the initial launching time when
      [pod_name].[service_name] is not resolvable yet because of the probe.
    </description>
  </property>

  <property>
    <name>ozone.network.jvm.address.cache.enabled</name>
    <tag>OZONE, SCM, OM, DATANODE</tag>
    <value>true</value>
    <description>Disable the jvm network address cache. In environment such as
      kubernetes, IPs of instances of scm, om and datanodes can be changed.
      Disabling this cache helps to quickly resolve the fqdn's to the new IPs.
    </description>
  </property>

  <property>
    <name>ozone.directory.deleting.service.interval</name>
    <value>1m</value>
    <tag>OZONE, PERFORMANCE, OM</tag>
    <description>Time interval of the directory deleting service. It runs on OM
      periodically and cleanup orphan directory and its sub-tree. For every
      orphan directory it deletes the sub-path tree structure(dirs/files). It
      sends sub-files to KeyDeletingService to deletes its blocks. Unit could
      be defined with postfix (ns,ms,s,m,h,d)
    </description>
  </property>
  <property>
    <name>ozone.snapshot.filtering.limit.per.task</name>
    <value>2</value>
    <tag>OZONE, PERFORMANCE, OM</tag>
    <description>A maximum number of snapshots to be filtered by
      sst filtering service per time interval.
    </description>
  </property>
  <property>
    <name>ozone.snapshot.deleting.limit.per.task</name>
    <value>10</value>
    <tag>OZONE, PERFORMANCE, OM</tag>
    <description>The maximum number of snapshots that would be reclaimed by
      Snapshot Deleting Service per run.
    </description>
  </property>
  <property>
    <name>ozone.snapshot.filtering.service.interval</name>
    <value>1m</value>
    <tag>OZONE, PERFORMANCE, OM</tag>
    <description>Time interval of the SST File filtering service from Snapshot.
    </description>
  </property>
  <property>
    <name>ozone.om.snapshot.checkpoint.dir.creation.poll.timeout</name>
    <value>20s</value>
    <tag>OZONE, PERFORMANCE, OM</tag>
    <description>
      Max poll timeout for snapshot dir exists check performed before loading a snapshot in cache.
      Unit defaults to millisecond if a unit is not specified.
    </description>
  </property>
  <property>
    <name>ozone.sst.filtering.service.timeout</name>
    <value>300000ms</value>
    <tag>OZONE, PERFORMANCE,OM</tag>
    <description>A timeout value of sst filtering service.
    </description>
  </property>

  <property>
    <name>ozone.filesystem.snapshot.enabled</name>
    <value>true</value>
    <tag>OZONE, OM</tag>
    <description>
      Enables Ozone filesystem snapshot feature if set to true on the OM side.
      Disables it otherwise.
    </description>
  </property>

  <property>
    <name>ozone.snapshot.deleting.service.timeout</name>
    <value>300s</value>
    <tag>OZONE, PERFORMANCE, OM</tag>
    <description>
      Timeout value for SnapshotDeletingService.
    </description>
  </property>

  <property>
    <name>ozone.snapshot.deleting.service.interval</name>
    <value>30s</value>
    <tag>OZONE, PERFORMANCE, OM</tag>
    <description>
      The time interval between successive SnapshotDeletingService
      thread run.
    </description>
  </property>

  <property>
    <name>ozone.snapshot.directory.service.timeout</name>
    <value>300s</value>
    <tag>OZONE, PERFORMANCE, OM</tag>
    <description>
      Timeout value for SnapshotDirectoryCleaningService.
    </description>
  </property>

  <property>
    <name>ozone.snapshot.directory.service.interval</name>
    <value>24h</value>
    <tag>OZONE, PERFORMANCE, OM</tag>
    <description>
      The time interval between successive SnapshotDirectoryCleaningService
      thread run.
    </description>
  </property>

  <property>
    <name>ozone.snapshot.deep.cleaning.enabled</name>
    <value>false</value>
    <tag>OZONE, PERFORMANCE, OM</tag>
    <description>
      Flag to enable/disable snapshot deep cleaning.
    </description>
  </property>

  <property>
    <name>ozone.scm.event.ContainerReport.thread.pool.size</name>
    <value>10</value>
    <tag>OZONE, SCM</tag>
    <description>Thread pool size configured to process container reports.
    </description>
  </property>

  <property>
    <name>ozone.scm.datanode.ratis.volume.free-space.min</name>
    <value>1GB</value>
    <tag>OZONE, DATANODE</tag>
    <description>Minimum amount of storage space required for each ratis
      volume on a datanode to hold a new pipeline.
      Datanodes with all its ratis volumes with space under this value
      will not be allocated a pipeline or container replica.
    </description>
  </property>
  <property>
    <name>ozone.scm.ha.ratis.storage.dir</name>
    <value></value>
    <tag>OZONE, SCM, HA, RATIS</tag>
    <description>Storage directory used by SCM to write Ratis logs.</description>
  </property>
  <property>
    <name>ozone.scm.ha.ratis.rpc.type</name>
    <value>GRPC</value>
    <tag>SCM, OZONE, HA, RATIS</tag>
    <description>Ratis supports different kinds of transports like
      netty, GRPC， Hadoop RPC etc. This picks one of those for
      this cluster.
    </description>
  </property>
  <property>
    <name>ozone.scm.ha.ratis.segment.size</name>
    <value>4MB</value>
    <tag>SCM, OZONE, HA, RATIS</tag>
    <description>The size of the raft segment used by Apache Ratis on
      SCM. (4 MB by default)
    </description>
  </property>
  <property>
    <name>ozone.scm.ha.ratis.segment.preallocated.size</name>
    <value>4MB</value>
    <tag>SCM, OZONE, HA, RATIS</tag>
    <description>The size of the buffer which is preallocated for
      raft segment used by Apache Ratis on SCM.(4 MB by default)
    </description>
  </property>
  <property>
    <name>ozone.scm.ha.ratis.log.appender.queue.byte-limit</name>
    <value>32MB</value>
    <tag>SCM, OZONE, HA, RATIS</tag>
    <description>Byte limit for Raft's Log Worker queue.</description>
  </property>
  <property>
    <name>ozone.scm.ha.ratis.log.appender.queue.num-elements</name>
    <value>1024</value>
    <tag>SCM, OZONE, HA, RATIS</tag>
    <description>Number of operation pending with Raft's Log Worker.
    </description>
  </property>
  <property>
    <name>ozone.scm.ha.ratis.log.purge.enabled</name>
    <value>false</value>
    <tag>SCM, OZONE, HA, RATIS</tag>
    <description>whether enable raft log purge.</description>
  </property>
  <property>
    <name>ozone.scm.ha.ratis.log.purge.gap</name>
    <value>1000000</value>
    <tag>SCM, OZONE, HA, RATIS</tag>
    <description>The minimum gap between log indices for Raft server to
      purge its log segments after taking snapshot.
    </description>
  </property>
  <property>
    <name>ozone.scm.ha.ratis.snapshot.threshold</name>
    <value>1000</value>
    <tag>SCM, OZONE, HA, RATIS</tag>
    <description>The threshold to trigger a Ratis taking snapshot
      operation for SCM.
    </description>
  </property>
  <property>
    <name>ozone.scm.ha.ratis.request.timeout</name>
    <value>30s</value>
    <tag>SCM, OZONE, HA, RATIS</tag>
    <description>The timeout duration for SCM's Ratis server RPC.</description>
  </property>
  <property>
    <name>ozone.scm.ha.ratis.server.retry.cache.timeout</name>
    <value>60s</value>
    <tag>SCM, OZONE, HA, RATIS</tag>
    <description>Retry Cache entry timeout for SCM's Ratis server.</description>
  </property>
  <property>
    <name>ozone.scm.ha.ratis.leader.election.timeout</name>
    <value>5s</value>
    <tag>SCM, OZONE, HA, RATIS</tag>
    <description>The minimum timeout duration for SCM ratis leader
      election. Default is 1s.</description>
  </property>
  <property>
    <name>ozone.scm.ha.ratis.server.leaderelection.pre-vote</name>
    <value>true</value>
    <tag>SCM, OZONE, HA, RATIS</tag>
    <description>Enable/disable SCM HA leader election pre-vote phase.</description>
  </property>
  <property>
    <name>ozone.scm.ha.ratis.leader.ready.wait.timeout</name>
    <value>60s</value>
    <tag>SCM, OZONE, HA, RATIS</tag>
    <description>The minimum timeout duration for waiting for
      leader readiness.</description>
  </property>
  <property>
    <name>ozone.scm.ha.ratis.leader.ready.check.interval</name>
    <value>2s</value>
    <tag>SCM, OZONE, HA, RATIS</tag>
    <description>The interval between ratis server performing
      a leader readiness check.
    </description>
  </property>
  <property>
    <name>ozone.scm.ha.ratis.server.failure.timeout.duration</name>
    <value>120s</value>
    <tag>SCM, OZONE, HA, RATIS</tag>
    <description>The timeout duration for ratis server failure
      detection, once the threshold has reached, the ratis state
      machine will be informed about the failure in the ratis ring.
    </description>
  </property>
  <property>
    <name>ozone.scm.ha.ratis.snapshot.dir</name>
    <value></value>
    <tag>SCM, OZONE, HA, RATIS</tag>
    <description>The ratis snapshot dir location.</description>
  </property>
  <property>
    <name>ozone.scm.ha.grpc.deadline.interval</name>
    <value>30m</value>
    <tag>SCM, OZONE, HA, RATIS</tag>
    <description>Deadline for SCM DB checkpoint interval.</description>
  </property>
  <property>
    <name>ozone.scm.close.container.wait.duration</name>
    <value>150s</value>
    <tag>SCM, OZONE, RECON</tag>
    <description>Wait duration before which close container
      is send to DN.</description>
  </property>
  <property>
    <name>ozone.om.network.topology.refresh.duration</name>
    <value>1h</value>
    <tag>SCM, OZONE, OM</tag>
    <description>The duration at which we periodically fetch the updated network
      topology cluster tree from SCM.
    </description>
  </property>
  <property>
    <name>ozone.scm.ha.ratis.server.snapshot.creation.gap</name>
    <value>1024</value>
    <tag>SCM, OZONE</tag>
    <description>Raft snapshot gap index after which snapshot can be taken.</description>
  </property>
  <property>
    <name>ozone.scm.ha.dbtransactionbuffer.flush.interval</name>
    <value>600s</value>
    <tag>SCM, OZONE</tag>
    <description>Wait duration for flush of buffered transaction.</description>
  </property>


  <property>
    <name>ozone.s3g.kerberos.keytab.file</name>
    <value>/etc/security/keytabs/s3g.keytab</value>
    <tag>OZONE, SECURITY, KERBEROS, S3GATEWAY</tag>
    <description> The keytab file used by S3Gateway daemon to login as its
      service principal. The principal name is configured with
      ozone.s3g.kerberos.principal.
    </description>
  </property>
  <property>
    <name>ozone.s3g.kerberos.principal</name>
    <value>s3g/_HOST@REALM</value>
    <tag>OZONE, SECURITY, KERBEROS, S3GATEWAY</tag>
    <description>The S3Gateway service principal.
      Ex: s3g/_HOST@REALM.COM</description>
  </property>
  <property>
    <name>hdds.container.checksum.verification.enabled</name>
    <value>true</value>
    <tag>OZONE, DATANODE</tag>
    <description> To enable/disable checksum verification of the
      containers.
    </description>
  </property>

  <property>
    <name>hadoop.http.idle_timeout.ms</name>
    <value>60000</value>
    <tag>OZONE, PERFORMANCE, S3GATEWAY</tag>
    <description>
      OM/SCM/DN/S3GATEWAY Server connection timeout in milliseconds.
    </description>
  </property>
  <property>
    <name>ozone.om.grpc.maximum.response.length</name>
    <value>134217728</value>
    <tag>OZONE, OM, S3GATEWAY</tag>
    <description>
      OM/S3GATEWAY OMRequest, OMResponse over grpc max message length (bytes).
    </description>
  </property>

  <property>
    <name>ozone.om.grpc.read.thread.num</name>
    <value>32</value>
    <tag>OZONE, OM, S3GATEWAY</tag>
    <description>
      OM grpc server read thread pool core thread size.
    </description>
  </property>

  <property>
    <name>ozone.om.grpc.bossgroup.size</name>
    <value>8</value>
    <tag>OZONE, OM, S3GATEWAY</tag>
    <description>
      OM grpc server netty boss event group size.
    </description>
  </property>

  <property>
    <name>ozone.om.grpc.workergroup.size</name>
    <value>32</value>
    <tag>OZONE, OM, S3GATEWAY</tag>
    <description>
      OM grpc server netty worker event group size.
    </description>
  </property>

  <property>
    <name>ozone.default.bucket.layout</name>
    <value/>
    <tag>OZONE, MANAGEMENT</tag>
    <description>
      Default bucket layout used by Ozone Manager during bucket creation when a client does not specify the
      bucket layout option. Supported values are OBJECT_STORE and FILE_SYSTEM_OPTIMIZED.
      OBJECT_STORE: This layout allows the bucket to behave as a pure object store and will not allow
      interoperability between S3 and FS APIs.
      FILE_SYSTEM_OPTIMIZED: This layout allows the bucket to support atomic rename/delete operations and
      also allows interoperability between S3 and FS APIs. Keys written via S3 API with a "/" delimiter
      will create intermediate directories.
    </description>
  </property>

  <property>
    <name>ozone.client.max.ec.stripe.write.retries</name>
    <value>10</value>
    <tag>CLIENT</tag>
    <description>
      When EC stripe write failed, client will request to allocate new block group and write the failed stripe into new
      block group. If the same stripe failure continued in newly acquired block group also, then it will retry by
      requesting to allocate new block group again. This configuration is used to limit these number of retries. By
      default the number of retries are 10.
    </description>
  </property>

  <property>
    <name>ozone.client.ec.grpc.retries.enabled</name>
    <value>true</value>
    <tag>CLIENT</tag>
    <description>
      To enable Grpc client retries for EC.
    </description>
  </property>

  <property>
    <name>ozone.client.ec.grpc.retries.max</name>
    <value>3</value>
    <tag>CLIENT</tag>
    <description>
      The maximum attempts GRPC client makes before failover.
    </description>
  </property>

  <property>
    <name>ozone.audit.log.debug.cmd.list.omaudit</name>
    <value></value>
    <tag>OM</tag>
    <description>
      A comma separated list of OzoneManager commands that are written to the OzoneManager audit logs only if the audit
      log level is debug. Ex: "ALLOCATE_BLOCK,ALLOCATE_KEY,COMMIT_KEY".
    </description>
  </property>

  <property>
    <name>ozone.audit.log.debug.cmd.list.scmaudit</name>
    <value></value>
    <tag>SCM</tag>
    <description>
      A comma separated list of SCM commands that are written to the SCM audit logs only if the audit
      log level is debug. Ex: "GET_VERSION,REGISTER,SEND_HEARTBEAT".
    </description>
  </property>

  <property>
    <name>ozone.audit.log.debug.cmd.list.dnaudit</name>
    <value></value>
    <tag>DATANODE</tag>
    <description>
      A comma separated list of Datanode commands that are written to the DN audit logs only if the audit
      log level is debug. Ex: "CREATE_CONTAINER,READ_CONTAINER,UPDATE_CONTAINER".
    </description>
  </property>

  <property>
    <name>ozone.om.multitenancy.enabled</name>
    <value>false</value>
    <tag>OZONE, OM</tag>
    <description>Enable S3 Multi-Tenancy. If disabled, all S3 multi-tenancy requests are rejected.
    </description>
  </property>

  <property>
    <name>ozone.om.multitenancy.ranger.sync.interval</name>
    <value>10m</value>
    <tag>OZONE, OM</tag>
    <description>
      Determines how often the Multi-Tenancy Ranger background sync thread
      service should run. Background thread periodically checks
      Ranger policies and roles created by Multi-Tenancy feature.
      And overwrites them if obvious discrepancies are detected.
      Value should be set with a unit suffix (ns,ms,s,m,h,d)
    </description>
  </property>

  <property>
    <name>ozone.om.multitenancy.ranger.sync.timeout</name>
    <value>10s</value>
    <tag>OZONE, OM</tag>
    <description>
      The timeout for each Multi-Tenancy Ranger background sync thread run.
      If the timeout has been reached, a warning message will be logged.
    </description>
  </property>

  <property>
    <name>ozone.client.fs.default.bucket.layout</name>
    <value>FILE_SYSTEM_OPTIMIZED</value>
    <tag>OZONE, CLIENT</tag>
    <description>
      Default bucket layout value used when buckets are created using OFS.
      Supported values are LEGACY and FILE_SYSTEM_OPTIMIZED.
      FILE_SYSTEM_OPTIMIZED: This layout allows the bucket to support atomic rename/delete operations and
      also allows interoperability between S3 and FS APIs. Keys written via S3 API with a "/" delimiter
      will create intermediate directories.
    </description>
  </property>
    <property>
    <name>ozone.om.namespace.s3.strict</name>
    <value>true</value>
    <tag>OZONE, OM</tag>
    <description>
      Ozone namespace should follow S3 naming rule by default.
      However this parameter allows the namespace to support non-S3 compatible characters.
    </description>
  </property>

  <property>
    <name>ozone.om.container.location.cache.size</name>
    <value>100000</value>
    <tag>OZONE, OM</tag>
    <description>
      The size of the container locations cache in Ozone Manager. This cache allows Ozone Manager to populate
      block locations in key-read responses without calling SCM, thus increases Ozone Manager read performance.
    </description>
  </property>

  <property>
    <name>ozone.om.container.location.cache.ttl</name>
    <value>360m</value>
    <tag>OZONE, OM</tag>
    <description>
      The time to live for container location cache in Ozone.
    </description>
  </property>

  <property>
    <name>ozone.om.enable.ofs.shared.tmp.dir</name>
    <value>false</value>
    <tag>OZONE, OM</tag>
    <description>
      Enable shared ofs tmp directory ofs://tmp.  Allows a root tmp
      directory with sticky-bit behaviour.
    </description>
  </property>

  <property>
    <name>ozone.fs.listing.page.size</name>
    <value>1024</value>
    <tag>OZONE, CLIENT</tag>
    <description>
      Listing page size value used by client for listing number of items on fs related sub-commands output.
      Kindly set this config value responsibly to avoid high resource usage. Maximum value restricted is 5000 for
      optimum performance.
    </description>
  </property>

  <property>
    <name>ozone.fs.listing.page.size.max</name>
    <value>5000</value>
    <tag>OZONE, OM</tag>
    <description>
      Maximum listing page size value enforced by server for listing items on fs related sub-commands output. Kindly set
      this config value responsibly to avoid high resource usage. Maximum value restricted is 5000 for
      optimum performance.
    </description>
  </property>

  <property>
    <name>ozone.recon.nssummary.flush.db.max.threshold</name>
    <value>150000</value>
    <tag>OZONE, RECON, PERFORMANCE</tag>
    <description>
      Maximum threshold number of entries to hold in memory for NSSummary task in hashmap before flushing to
      recon rocks DB namespaceSummaryTable
    </description>
  </property>

  <property>
    <name>ozone.recon.containerkey.flush.db.max.threshold</name>
    <value>150000</value>
    <tag>OZONE, RECON, PERFORMANCE</tag>
    <description>
      Maximum threshold number of entries to hold in memory for Container Key Mapper task in hashmap before flushing to
      recon rocks DB containerKeyTable
    </description>
  </property>
    
  <property>
    <name>ozone.recon.heatmap.provider</name>
    <value></value>
    <tag>OZONE, RECON</tag>
    <description>
      Fully qualified heatmap provider implementation class name. If this value is not set,
      then HeatMap feature will be disabled and not exposed in Recon UI. Please refer Ozone doc for more details
      regarding the implementation of "org.apache.hadoop.ozone.recon.heatmap.IHeatMapProvider" interface.
    </description>
  </property>

  <property>
    <name>ozone.recon.heatmap.enable</name>
    <value>false</value>
    <tag>OZONE, RECON</tag>
    <description>
      To enable/disable recon heatmap feature. Along with this config, user must also provide the implementation
      of "org.apache.hadoop.ozone.recon.heatmap.IHeatMapProvider" interface and configure in
      "ozone.recon.heatmap.provider" configuration.
    </description>
  </property>

  <property>
    <name>ozone.fs.datastream.enabled</name>
    <value>false</value>
    <tag>OZONE, DATANODE</tag>
    <description>
      To enable/disable filesystem write via ratis streaming.
    </description>
  </property>
  <property>
    <name>ozone.fs.datastream.auto.threshold</name>
    <value>4MB</value>
    <tag>OZONE, DATANODE</tag>
    <description>
      A threshold to auto select datastream to write files
      in OzoneFileSystem.
    </description>
  </property>

  <property>
    <name>ozone.hbase.enhancements.allowed</name>
    <value>false</value>
    <tag>OZONE, OM</tag>
    <description>
      When set to false, server-side HBase enhancement-related Ozone (experimental) features
      are disabled (not allowed to be enabled) regardless of whether those configs are set.

      Here is the list of configs and values overridden when this config is set to false:
      1. ozone.fs.hsync.enabled = false

      A warning message will be printed if any of the above configs are overridden by this.
    </description>
  </property>
  <property>
    <name>ozone.fs.hsync.enabled</name>
    <value>false</value>
    <tag>OZONE, CLIENT, OM</tag>
    <description>
      Enable hsync/hflush on the Ozone Manager and/or client side. Disabled by default.
      Can be enabled only when ozone.hbase.enhancements.allowed = true
    </description>
  </property>
  <property>
    <name>ozone.om.lease.soft.limit</name>
    <value>60s</value>
    <tag>OZONE, OM</tag>
    <description>
      Hsync soft limit lease period.
    </description>
  </property>

  <property>
    <name>ozone.recon.scm.snapshot.task.initial.delay</name>
    <value>1m</value>
    <tag>OZONE, MANAGEMENT, RECON</tag>
    <description>
      Initial delay in MINUTES by Recon to request SCM DB Snapshot.
    </description>
  </property>

  <property>
    <name>ozone.recon.scm.snapshot.task.interval.delay</name>
    <value>24h</value>
    <tag>OZONE, MANAGEMENT, RECON</tag>
    <description>
      Interval in MINUTES by Recon to request SCM DB Snapshot.
    </description>
  </property>
  <property>
    <name>ozone.om.snapshot.compaction.dag.max.time.allowed</name>
    <value>30d</value>
    <tag>OZONE, OM</tag>
    <description>
      Maximum time a snapshot is allowed to be in compaction DAG before it gets pruned out by pruning daemon.
      Uses millisecond by default when no time unit is specified.
    </description>
  </property>

  <property>
    <name>ozone.om.snapshot.compaction.dag.prune.daemon.run.interval</name>
    <value>3600s</value>
    <tag>OZONE, OM</tag>
    <description>
      Interval at which compaction DAG pruning daemon thread is running to remove older snapshots with compaction
      history from compaction DAG. Uses millisecond by default when no time unit is specified.
    </description>
  </property>

  <property>
    <name>ozone.om.snapshot.diff.db.dir</name>
    <value/>
    <tag>OZONE, OM</tag>
    <description>
      Directory where the OzoneManager stores the snapshot diff related data.
      This should be specified as a single directory. If the directory does not
      exist then the OM will attempt to create it.

      If undefined, then the OM will log a warning and fallback to
      ozone.metadata.dirs. This fallback approach is not recommended for
      production environments.
    </description>
  </property>

  <property>
    <name>ozone.om.snapshot.cache.max.size</name>
    <value>10</value>
    <tag>OZONE, OM</tag>
    <description>
      Size of the OM Snapshot LRU cache.

      This is a soft limit of open OM Snapshot RocksDB instances that will be
      held.  The actual number of cached instance could exceed this limit if
      more than this number of snapshot instances are still in-use by snapDiff
      or other tasks.
    </description>
  </property>

  <property>
    <name>ozone.om.db.max.open.files</name>
    <value>-1</value>
    <tag>OZONE, OM</tag>
    <description>
      Max number of open files that OM RocksDB will open simultaneously
      Essentially sets `max_open_files` config for the active OM RocksDB instance.
      This will limit the total number of files opened by OM db.
      Default is -1 which is unlimited and gives max performance.
      If you are certain that your ulimit will always be bigger than number of files in the database,
      set max_open_files to -1, or else set it to a value lesser than or equal to ulimit.
    </description>
  </property>

  <property>
    <name>ozone.om.snapshot.db.max.open.files</name>
    <value>100</value>
    <tag>OZONE, OM</tag>
    <description>
      Max number of open files for each snapshot db present in the snapshot cache.
      Essentially sets `max_open_files` config for RocksDB instances opened for Ozone snapshots.
      This will limit the total number of files opened by a snapshot db thereby limiting the total number of
      open file handles by snapshot dbs.
      Max total number of open handles = (snapshot cache size * max open files)
    </description>
  </property>

  <property>
    <name>ozone.om.snapshot.force.full.diff</name>
    <value>false</value>
    <tag>OZONE, OM</tag>
    <description>
      Flag to always perform full snapshot diff (can be slow) without using the optimised compaction DAG.
    </description>
  </property>

  <property>
    <name>ozone.om.snapshot.diff.disable.native.libs</name>
    <value>false</value>
    <tag>OZONE, OM</tag>
    <description>
      Flag to perform snapshot diff without using native libs(can be slow).
    </description>
  </property>

  <property>
    <name>ozone.om.snapshot.diff.max.page.size</name>
    <value>1000</value>
    <tag>OZONE, OM</tag>
    <description>
       Maximum number of entries to be returned in a single page of snap diff report.
    </description>
  </property>

  <property>
    <name>ozone.om.snapshot.diff.thread.pool.size</name>
    <value>10</value>
    <tag>OZONE, OM</tag>
    <description>
      Maximum numbers of concurrent snapshot diff jobs are allowed.
    </description>
  </property>

  <property>
    <name>ozone.om.snapshot.diff.job.default.wait.time</name>
    <value>1m</value>
    <tag>OZONE, OM</tag>
    <description>
      Default wait time returned to client to wait before retrying snap diff request.
      Uses millisecond by default when no time unit is specified.
    </description>
  </property>

  <property>
    <name>ozone.om.snapshot.diff.max.jobs.purge.per.task</name>
    <value>100</value>
    <tag>OZONE, OM</tag>
    <description>
      Maximum number of snapshot diff jobs to be purged per snapDiff clean up run.
    </description>
  </property>

  <property>
    <name>ozone.om.snapshot.diff.job.report.persistent.time</name>
    <value>7d</value>
    <tag>OZONE, OM</tag>
    <description>
      Maximum time a successful snapshot diff job and its report will be persisted.
      Uses millisecond by default when no time unit is specified.
    </description>
  </property>

  <property>
    <name>ozone.om.snapshot.diff.cleanup.service.run.interval</name>
    <value>1m</value>
    <tag>OZONE, OM</tag>
    <description>
      Interval at which snapshot diff clean up service will run.
      Uses millisecond by default when no time unit is specified.
    </description>
  </property>

  <property>
    <name>ozone.om.snapshot.diff.cleanup.service.timeout</name>
    <value>5m</value>
    <tag>OZONE, OM</tag>
    <description>
      Timeout for snapshot diff clean up service.
      Uses millisecond by default when no time unit is specified.
    </description>
  </property>

  <property>
    <name>ozone.om.snapshot.cache.cleanup.service.run.interval</name>
    <value>1m</value>
    <tag>OZONE, OM</tag>
    <description>
      Interval at which snapshot cache clean up will run.
      Uses millisecond by default when no time unit is specified.
    </description>
  </property>

  <property>
    <name>ozone.om.snapshot.load.native.lib</name>
    <value>true</value>
    <tag>OZONE, OM</tag>
    <description>
      Load native library for performing optimized snapshot diff.
    </description>
  </property>

  <property>
    <name>ozone.om.snapshot.diff.max.allowed.keys.changed.per.job</name>
    <value>10000000</value>
    <tag>OZONE, OM</tag>
    <description>
      Max numbers of keys changed allowed for a snapshot diff job.
    </description>
  </property>

  <property>
    <name>hdds.secret.key.file.name</name>
    <value>secret_keys.json</value>
    <tag>SCM, SECURITY</tag>
    <description>
      Name of file which stores symmetric secret keys for token signatures.
    </description>
  </property>
  <property>
    <name>hdds.secret.key.expiry.duration</name>
    <value>7d</value>
    <tag>SCM, SECURITY</tag>
    <description>
      The duration for which symmetric secret keys issued by SCM are valid.
      This default value, in combination with hdds.secret.key.rotate.duration=1d, results in 7 secret keys (for the
      last 7 days) are kept valid at any point of time.
    </description>
  </property>
  <property>
    <name>hdds.secret.key.rotate.duration</name>
    <value>1d</value>
    <tag>SCM, SECURITY</tag>
    <description>
      The duration that SCM periodically generate a new symmetric secret keys.
    </description>
  </property>
  <property>
    <name>hdds.secret.key.rotate.check.duration</name>
    <value>10m</value>
    <tag>SCM, SECURITY</tag>
    <description>
      The duration that SCM periodically checks if it's time to generate new symmetric secret keys.
      This config has an impact on the practical correctness of secret key expiry and rotation period. For example,
      if hdds.secret.key.rotate.duration=1d and hdds.secret.key.rotate.check.duration=10m, the actual key rotation
      will happen each 1d +/- 10m.
    </description>
  </property>
  <property>
    <name>hdds.secret.key.algorithm</name>
    <value>HmacSHA256</value>
    <tag>SCM, SECURITY, CRYPTO_COMPLIANCE</tag>
    <description>
      The algorithm that SCM uses to generate symmetric secret keys.
      A valid algorithm is the one supported by KeyGenerator, as described at
      https://docs.oracle.com/javase/8/docs/technotes/guides/security/StandardNames.html#KeyGenerator.
    </description>
  </property>
  <property>
    <name>ozone.om.upgrade.quota.recalculate.enabled</name>
    <value>true</value>
    <tag>OZONE, OM</tag>
    <description>
      quota recalculation trigger when upgrade to the layout version QUOTA.
      while upgrade, re-calculation of quota used will block write operation
      to existing buckets till this operation is completed.
    </description>
  </property>
  <property>
    <name>ozone.om.max.buckets</name>
    <value>100000</value>
    <tag>OZONE, OM</tag>
    <description>
      maximum number of buckets across all volumes.
    </description>
  </property>

  <property>
    <name>ozone.volume.io.percentiles.intervals.seconds</name>
    <value>60</value>
    <tag>OZONE, DATANODE</tag>
    <description>
      This setting specifies the interval (in seconds) for monitoring percentile performance metrics.
      It helps in tracking the read and write performance of DataNodes in real-time,
      allowing for better identification and analysis of performance issues.
    </description>
  </property>

  <property>
    <name>hdds.datanode.dns.interface</name>
    <value>default</value>
    <tag>OZONE, DATANODE</tag>
    <description>
      The name of the Network Interface from which a Datanode should
      report its IP address. e.g. eth2. This setting may be required for some
      multi-homed nodes where the Datanodes are assigned multiple hostnames
      and it is desirable for the Datanodes to use a non-default hostname.
    </description>
  </property>
  <property>
    <name>hdds.datanode.dns.nameserver</name>
    <value>default</value>
    <tag>OZONE, DATANODE</tag>
    <description>
      The host name or IP address of the name server (DNS) which a Datanode
      should use to determine its own host name.
    </description>
  </property>
  <property>
    <name>hdds.datanode.hostname</name>
    <value/>
    <tag>OZONE, DATANODE</tag>
    <description>
      Optional. The hostname for the Datanode containing this
      configuration file.  Will be different for each machine.
      Defaults to current hostname.
    </description>
  </property>
  <property>
    <name>hdds.datanode.use.datanode.hostname</name>
    <value>false</value>
    <tag>OZONE, DATANODE</tag>
    <description>
      Whether Datanodes should use Datanode hostnames when
      connecting to other Datanodes for data transfer.
    </description>
  </property>
  <property>
    <name>hdds.xframe.enabled</name>
    <value>true</value>
    <tag>OZONE, HDDS</tag>
    <description>
      If true, then enables protection against clickjacking by returning
      X_FRAME_OPTIONS header value set to SAMEORIGIN.
      Clickjacking protection prevents an attacker from using transparent or
      opaque layers to trick a user into clicking on a button
      or link on another page.
    </description>
  </property>
  <property>
    <name>hdds.xframe.value</name>
    <value>SAMEORIGIN</value>
    <tag>OZONE, HDDS</tag>
    <description>
      This configration value allows user to specify the value for the
      X-FRAME-OPTIONS. The possible values for this field are
      DENY, SAMEORIGIN and ALLOW-FROM. Any other value will throw an
      exception when Datanodes are starting up.
    </description>
  </property>
  <property>
    <name>hdds.metrics.session-id</name>
    <value/>
    <tag>OZONE, HDDS</tag>
    <description>
      Get the user-specified session identifier. The default is the empty string.
      The session identifier is used to tag metric data that is reported to some
      performance metrics system via the org.apache.hadoop.metrics API.  The
      session identifier is intended, in particular, for use by Hadoop-On-Demand
      (HOD) which allocates a virtual Hadoop cluster dynamically and transiently.
      HOD will set the session identifier by modifying the mapred-site.xml file
      before starting the cluster.
      When not running under HOD, this identifer is expected to remain set to
      the empty string.
    </description>
  </property>
  <property>
    <name>hdds.datanode.kerberos.principal</name>
    <value/>
    <tag>OZONE, DATANODE</tag>
    <description>
      The Datanode service principal. This is typically set to
      dn/_HOST@REALM.TLD. Each Datanode will substitute _HOST with its
      own fully qualified hostname at startup. The _HOST placeholder
      allows using the same configuration setting on all Datanodes.
    </description>
  </property>
  <property>
    <name>hdds.datanode.kerberos.keytab.file</name>
    <value/>
    <tag>OZONE, DATANODE</tag>
    <description>
      The keytab file used by each Datanode daemon to login as its
      service principal. The principal name is configured with
      hdds.datanode.kerberos.principal.
    </description>
  </property>
  <property>
    <name>hdds.metrics.percentiles.intervals</name>
    <value></value>
    <tag>OZONE, DATANODE</tag>
    <description>
      Comma-delimited set of integers denoting the desired rollover intervals
      (in seconds) for percentile latency metrics on the Datanode.
      By default, percentile latency metrics are disabled.
    </description>
  </property>

  <property>
    <name>net.topology.node.switch.mapping.impl</name>
    <value>org.apache.hadoop.net.ScriptBasedMapping</value>
    <tag>OZONE, SCM</tag>
    <description>
      The default implementation of the DNSToSwitchMapping. It
      invokes a script specified in net.topology.script.file.name to resolve
      node names. If the value for net.topology.script.file.name is not set, the
      default value of DEFAULT_RACK is returned for all node names.
    </description>
  </property>
</configuration><|MERGE_RESOLUTION|>--- conflicted
+++ resolved
@@ -1519,7 +1519,6 @@
   </property>
 
   <property>
-<<<<<<< HEAD
     <name>ozone.compaction.service.enabled</name>
     <value>true</value>
     <tag>OZONE, OM, PERFORMANCE</tag>
@@ -1553,13 +1552,15 @@
     <description>
       Compact rocksdb column families when the number of deleted keys
       exceeds this number.
-=======
+    </description>
+  </property>
+
+  <property>
     <name>ozone.om.snapshot.rocksdb.metrics.enabled</name>
     <value>false</value>
     <tag>OZONE, OM</tag>
     <description>
       Skip collecting RocksDBStore metrics for Snapshotted DB.
->>>>>>> 23159270
     </description>
   </property>
 
