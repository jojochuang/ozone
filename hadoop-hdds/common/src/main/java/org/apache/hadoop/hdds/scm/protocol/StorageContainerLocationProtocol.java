--- conflicted
+++ resolved
@@ -31,12 +31,8 @@
 import java.util.List;
 import java.util.Map;
 
-<<<<<<< HEAD
 import org.apache.hadoop.ozone.upgrade.UpgradeFinalizer.StatusAndMessages;
-import org.apache.hadoop.security.KerberosInfo;
-
-=======
->>>>>>> f8f1b5f9
+
 /**
  * ContainerLocationProtocol is used by an HDFS node to find the set of nodes
  * that currently host a container.
@@ -246,13 +242,12 @@
    */
   boolean getReplicationManagerStatus() throws IOException;
 
-<<<<<<< HEAD
   StatusAndMessages finalizeScmUpgrade(String upgradeClientID)
       throws IOException;
 
   StatusAndMessages queryUpgradeFinalizationProgress(String upgradeClientID,
-                                                     boolean force)
-=======
+      boolean force) throws IOException;
+
   /**
    * Get Datanode usage information by ip or uuid.
    *
@@ -263,7 +258,5 @@
    * @throws IOException
    */
   List<HddsProtos.DatanodeUsageInfo> getDatanodeUsageInfo(String ipaddress,
-                                                          String uuid)
->>>>>>> f8f1b5f9
-      throws IOException;
+      String uuid) throws IOException;
 }