/*
 * Licensed to the Apache Software Foundation (ASF) under one
 * or more contributor license agreements.  See the NOTICE file
 * distributed with this work for additional information
 * regarding copyright ownership.  The ASF licenses this file
 * to you under the Apache License, Version 2.0 (the
 * "License"); you may not use this file except in compliance
 *  with the License.  You may obtain a copy of the License at
 *
 *      http://www.apache.org/licenses/LICENSE-2.0
 *
 * Unless required by applicable law or agreed to in writing, software
 * distributed under the License is distributed on an "AS IS" BASIS,
 * WITHOUT WARRANTIES OR CONDITIONS OF ANY KIND, either express or implied.
 * See the License for the specific language governing permissions and
 * limitations under the License.
 *
 */

package org.apache.hadoop.hdds.utils.db;

import java.io.File;
import java.io.IOException;
import java.util.List;
import java.util.ArrayList;
import java.util.Arrays;
import java.util.function.Supplier;

import org.apache.hadoop.hdds.annotation.InterfaceAudience;
import org.apache.hadoop.hdds.utils.db.RocksDatabase.ColumnFamily;

<<<<<<< HEAD
import org.rocksdb.RocksIterator;
=======
import org.rocksdb.ColumnFamilyHandle;
import org.rocksdb.Holder;
import org.rocksdb.ReadOptions;
import org.rocksdb.RocksDB;
import org.rocksdb.RocksDBException;
import org.rocksdb.WriteOptions;
>>>>>>> a6b5174f
import org.apache.hadoop.hdds.utils.MetadataKeyFilters;
import org.slf4j.Logger;
import org.slf4j.LoggerFactory;

/**
 * RocksDB implementation of ozone metadata store. This class should be only
 * used as part of TypedTable as it's underlying implementation to access the
 * metadata store content. All other user's using Table should use TypedTable.
 */
@InterfaceAudience.Private
class RDBTable implements Table<byte[], byte[]> {


  private static final Logger LOG =
      LoggerFactory.getLogger(RDBTable.class);

  private final RocksDatabase db;
  private final ColumnFamily family;
  private final RDBMetrics rdbMetrics;

  /**
   * Constructs a TableStore.
   *
   * @param db - DBstore that we are using.
   * @param family - ColumnFamily Handle.
   */
  RDBTable(RocksDatabase db, ColumnFamily family,
      RDBMetrics rdbMetrics) {
    this.db = db;
    this.family = family;
    this.rdbMetrics = rdbMetrics;
  }

  public ColumnFamily getColumnFamily() {
    return family;
  }

  @Override
  public void put(byte[] key, byte[] value) throws IOException {
    db.put(family, key, value);
  }

  @Override
  public void putWithBatch(BatchOperation batch, byte[] key, byte[] value)
      throws IOException {
    if (batch instanceof RDBBatchOperation) {
      ((RDBBatchOperation) batch).put(family, key, value);
    } else {
      throw new IllegalArgumentException("batch should be RDBBatchOperation");
    }
  }


  @Override
  public boolean isEmpty() throws IOException {
    try (TableIterator<byte[], ByteArrayKeyValue> keyIter = iterator()) {
      keyIter.seekToFirst();
      return !keyIter.hasNext();
    }
  }

  @Override
  public boolean isExist(byte[] key) throws IOException {
    rdbMetrics.incNumDBKeyMayExistChecks();
    final Supplier<byte[]> holder = db.keyMayExistHolder(family, key);
    if (holder == null) {
      return false;
    }
    final byte[] value = holder.get();
    final boolean exists = (value != null && value.length > 0)
        || db.get(family, key) != null;
    if (!exists) {
      rdbMetrics.incNumDBKeyMayExistMisses();
    }
    return exists;
  }

  @Override
  public byte[] get(byte[] key) throws IOException {
    return db.get(family, key);
  }

  /**
   * Skip checking cache and get the value mapped to the given key in byte
   * array or returns null if the key is not found.
   *
   * @param bytes metadata key
   * @return value in byte array or null if the key is not found.
   * @throws IOException on Failure
   */
  @Override
  public byte[] getSkipCache(byte[] bytes) throws IOException {
    return get(bytes);
  }

  @Override
  public byte[] getIfExist(byte[] key) throws IOException {
    rdbMetrics.incNumDBKeyGetIfExistChecks();
    final boolean keyMayExist = db.keyMayExist(family, key);
    if (keyMayExist) {
      // Not using out value from string builder, as that is causing
      // IllegalArgumentException during protobuf parsing.
      rdbMetrics.incNumDBKeyGetIfExistGets();
      final byte[] val = db.get(family, key);
      if (val == null) {
        rdbMetrics.incNumDBKeyGetIfExistMisses();
      }
      return val;
    }
    return null;
  }

  @Override
  public void delete(byte[] key) throws IOException {
    db.delete(family, key);
  }

  @Override
  public void deleteWithBatch(BatchOperation batch, byte[] key)
      throws IOException {
    if (batch instanceof RDBBatchOperation) {
      ((RDBBatchOperation) batch).delete(family, key);
    } else {
      throw new IllegalArgumentException("batch should be RDBBatchOperation");
    }

  }

  @Override
  public TableIterator<byte[], ByteArrayKeyValue> iterator() {
    return new RDBStoreIterator(db.newIterator(family, false), this);
  }

  @Override
  public TableIterator<byte[], ByteArrayKeyValue> iterator(byte[] prefix) {
    ReadOptions readOptions = new ReadOptions();
    readOptions.setFillCache(false);
    return new RDBStoreIterator(db.newIterator(handle, readOptions), this,
        prefix);
  }

  @Override
  public String getName() throws IOException {
    return family.getName();
  }

  @Override
  public void close() throws Exception {
    // Nothing do for a Column Family.
  }

  @Override
  public long getEstimatedKeyCount() throws IOException {
    return db.estimateNumKeys(family);
  }

  @Override
  public List<ByteArrayKeyValue> getRangeKVs(byte[] startKey,
      int count, byte[] prefix,
      MetadataKeyFilters.MetadataKeyFilter... filters)
      throws IOException, IllegalArgumentException {
    return getRangeKVs(startKey, count, false, prefix, filters);
  }

  @Override
  public List<ByteArrayKeyValue> getSequentialRangeKVs(byte[] startKey,
      int count, byte[] prefix,
      MetadataKeyFilters.MetadataKeyFilter... filters)
      throws IOException, IllegalArgumentException {
    return getRangeKVs(startKey, count, true, prefix, filters);
  }

  @Override
  public void deleteBatchWithPrefix(BatchOperation batch, byte[] prefix)
      throws IOException {
    try (TableIterator<byte[], ByteArrayKeyValue> iter = iterator(prefix)) {
      while (iter.hasNext()) {
        deleteWithBatch(batch, iter.next().getValue());
      }
    }
  }

  @Override
  public void dumpToFileWithPrefix(File externalFile, byte[] prefix)
      throws IOException {
    try (TableIterator<byte[], ByteArrayKeyValue> iter = iterator(prefix);
         DumpFileWriter fileWriter = new RDBSstFileWriter()) {
      fileWriter.open(externalFile);
      while (iter.hasNext()) {
        ByteArrayKeyValue entry = iter.next();
        fileWriter.put(entry.getKey(), entry.getValue());
      }
    }
  }

  @Override
  public void loadFromFile(File externalFile) throws IOException {
    try (DumpFileLoader fileLoader = new RDBSstFileLoader(db, handle)) {
      fileLoader.load(externalFile);
    }
  }

  private List<ByteArrayKeyValue> getRangeKVs(byte[] startKey,
      int count, boolean sequential, byte[] prefix,
      MetadataKeyFilters.MetadataKeyFilter... filters)
      throws IOException, IllegalArgumentException {
    List<ByteArrayKeyValue> result = new ArrayList<>();
    long start = System.currentTimeMillis();

    if (count < 0) {
      throw new IllegalArgumentException(
            "Invalid count given " + count + ", count must be greater than 0");
    }
<<<<<<< HEAD
    try (RocksIterator it = db.newIterator(family)) {
=======
    try (TableIterator<byte[], ByteArrayKeyValue> it = iterator(prefix)) {
>>>>>>> a6b5174f
      if (startKey == null) {
        it.seekToFirst();
      } else {
        if ((prefix == null || startKey.length > prefix.length)
            && get(startKey) == null) {
          // Key not found, return empty list
          return result;
        }
        it.seek(startKey);
      }

      while (it.hasNext() && result.size() < count) {
        ByteArrayKeyValue currentEntry = it.next();
        byte[] currentKey = currentEntry.getKey();

        if (filters == null) {
          result.add(currentEntry);
        } else {
          // NOTE: the preKey and nextKey are never checked
          // in all existing underlying filters, so they could
          // be safely as null here.
          if (Arrays.stream(filters)
                  .allMatch(entry -> entry.filterKey(null,
                          currentKey, null))) {
            result.add(currentEntry);
          } else {
            if (result.size() > 0 && sequential) {
              // if the caller asks for a sequential range of results,
              // and we met a dis-match, abort iteration from here.
              // if result is empty, we continue to look for the first match.
              break;
            }
          }
        }
      }
    } finally {
      long end = System.currentTimeMillis();
      long timeConsumed = end - start;
      if (LOG.isDebugEnabled()) {
        if (filters != null) {
          for (MetadataKeyFilters.MetadataKeyFilter filter : filters) {
            int scanned = filter.getKeysScannedNum();
            int hinted = filter.getKeysHintedNum();
            if (scanned > 0 || hinted > 0) {
              LOG.debug(
                  "getRangeKVs ({}) numOfKeysScanned={}, numOfKeysHinted={}",
                  filter.getClass().getSimpleName(), filter.getKeysScannedNum(),
                  filter.getKeysHintedNum());
            }
          }
        }
        LOG.debug("Time consumed for getRangeKVs() is {}ms,"
                + " result length is {}.", timeConsumed, result.size());
      }
    }
    return result;
  }
}<|MERGE_RESOLUTION|>--- conflicted
+++ resolved
@@ -28,17 +28,6 @@
 
 import org.apache.hadoop.hdds.annotation.InterfaceAudience;
 import org.apache.hadoop.hdds.utils.db.RocksDatabase.ColumnFamily;
-
-<<<<<<< HEAD
-import org.rocksdb.RocksIterator;
-=======
-import org.rocksdb.ColumnFamilyHandle;
-import org.rocksdb.Holder;
-import org.rocksdb.ReadOptions;
-import org.rocksdb.RocksDB;
-import org.rocksdb.RocksDBException;
-import org.rocksdb.WriteOptions;
->>>>>>> a6b5174f
 import org.apache.hadoop.hdds.utils.MetadataKeyFilters;
 import org.slf4j.Logger;
 import org.slf4j.LoggerFactory;
@@ -174,9 +163,7 @@
 
   @Override
   public TableIterator<byte[], ByteArrayKeyValue> iterator(byte[] prefix) {
-    ReadOptions readOptions = new ReadOptions();
-    readOptions.setFillCache(false);
-    return new RDBStoreIterator(db.newIterator(handle, readOptions), this,
+    return new RDBStoreIterator(db.newIterator(family, false), this,
         prefix);
   }
 
@@ -236,7 +223,7 @@
 
   @Override
   public void loadFromFile(File externalFile) throws IOException {
-    try (DumpFileLoader fileLoader = new RDBSstFileLoader(db, handle)) {
+    try (DumpFileLoader fileLoader = new RDBSstFileLoader(db, family)) {
       fileLoader.load(externalFile);
     }
   }
@@ -252,11 +239,7 @@
       throw new IllegalArgumentException(
             "Invalid count given " + count + ", count must be greater than 0");
     }
-<<<<<<< HEAD
-    try (RocksIterator it = db.newIterator(family)) {
-=======
     try (TableIterator<byte[], ByteArrayKeyValue> it = iterator(prefix)) {
->>>>>>> a6b5174f
       if (startKey == null) {
         it.seekToFirst();
       } else {
