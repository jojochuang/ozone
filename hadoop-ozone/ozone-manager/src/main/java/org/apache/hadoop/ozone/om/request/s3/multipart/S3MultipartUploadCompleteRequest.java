--- conflicted
+++ resolved
@@ -184,57 +184,10 @@
 
         // All parts have same replication information. Here getting from last
         // part.
-<<<<<<< HEAD
         OmKeyInfo omKeyInfo = getOmKeyInfo(ozoneManager, trxnLogIndex, keyArgs,
                 volumeName, bucketName, keyName, multipartKey,
                 omMetadataManager, ozoneKey, partKeyInfoMap, partLocationInfos,
                 dataSize);
-=======
-        HddsProtos.ReplicationType type = partKeyInfoMap.lastEntry().getValue()
-            .getPartKeyInfo().getType();
-        HddsProtos.ReplicationFactor factor =
-            partKeyInfoMap.lastEntry().getValue().getPartKeyInfo().getFactor();
-
-        OmKeyInfo omKeyInfo = omMetadataManager.getKeyTable().get(ozoneKey);
-        if (omKeyInfo == null) {
-          // This is a newly added key, it does not have any versions.
-          OmKeyLocationInfoGroup keyLocationInfoGroup = new
-              OmKeyLocationInfoGroup(0, partLocationInfos, true);
-
-          // Get the objectID of the key from OpenKeyTable
-          OmKeyInfo dbOpenKeyInfo = omMetadataManager.getOpenKeyTable()
-              .get(multipartKey);
-
-          // A newly created key, this is the first version.
-          OmKeyInfo.Builder builder =
-              new OmKeyInfo.Builder().setVolumeName(volumeName)
-              .setBucketName(bucketName).setKeyName(keyName)
-              .setReplicationFactor(factor).setReplicationType(type)
-              .setCreationTime(keyArgs.getModificationTime())
-              .setModificationTime(keyArgs.getModificationTime())
-              .setDataSize(dataSize)
-              .setFileEncryptionInfo(dbOpenKeyInfo.getFileEncryptionInfo())
-              .setOmKeyLocationInfos(
-                  Collections.singletonList(keyLocationInfoGroup))
-              .setAcls(dbOpenKeyInfo.getAcls());
-          // Check if db entry has ObjectID. This check is required because
-          // it is possible that between multipart key uploads and complete,
-          // we had an upgrade.
-          if (dbOpenKeyInfo.getObjectID() != 0) {
-            builder.setObjectID(dbOpenKeyInfo.getObjectID());
-          }
-          omKeyInfo = builder.build();
-        } else {
-          // Already a version exists, so we should add it as a new version.
-          // But now as versioning is not supported, just following the commit
-          // key approach. When versioning support comes, then we can uncomment
-          // below code keyInfo.addNewVersion(locations);
-          omKeyInfo.updateLocationInfoList(partLocationInfos, true, true);
-          omKeyInfo.setModificationTime(keyArgs.getModificationTime());
-          omKeyInfo.setDataSize(dataSize);
-        }
-        omKeyInfo.setUpdateID(trxnLogIndex, ozoneManager.isRatisEnabled());
->>>>>>> 4c313b80
 
         //Find all unused parts.
         List<OmKeyInfo> unUsedParts = new ArrayList<>();
@@ -366,7 +319,7 @@
       // But now as versioning is not supported, just following the commit
       // key approach. When versioning support comes, then we can uncomment
       // below code keyInfo.addNewVersion(locations);
-      omKeyInfo.updateLocationInfoList(partLocationInfos, true);
+      omKeyInfo.updateLocationInfoList(partLocationInfos, true, true);
       omKeyInfo.setModificationTime(keyArgs.getModificationTime());
       omKeyInfo.setDataSize(dataSize);
     }
