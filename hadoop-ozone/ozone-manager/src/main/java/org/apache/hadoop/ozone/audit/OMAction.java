--- conflicted
+++ resolved
@@ -104,14 +104,12 @@
   SET_TIMES,
 
   ABORT_EXPIRED_MULTIPART_UPLOAD,
-<<<<<<< HEAD
+
   UPGRADE_PREPARE,
   UPGRADE_CANCEL,
-  UPGRADE_FINALIZE;
-=======
+  UPGRADE_FINALIZE,
 
   LIST_OPEN_FILES;
->>>>>>> c77115ab
 
   @Override
   public String getAction() {
