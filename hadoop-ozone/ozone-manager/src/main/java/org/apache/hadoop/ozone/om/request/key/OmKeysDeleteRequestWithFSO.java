/**
 * Licensed to the Apache Software Foundation (ASF) under one
 * or more contributor license agreements.  See the NOTICE file
 * distributed with this work for additional information
 * regarding copyright ownership.  The ASF licenses this file
 * to you under the Apache License, Version 2.0 (the
 * "License"); you may not use this file except in compliance
 * with the License.  You may obtain a copy of the License at
 * <p>
 * http://www.apache.org/licenses/LICENSE-2.0
 * <p>
 * Unless required by applicable law or agreed to in writing, software
 * distributed under the License is distributed on an "AS IS" BASIS,
 * WITHOUT WARRANTIES OR CONDITIONS OF ANY KIND, either express or implied.
 * See the License for the specific language governing permissions and
 * limitations under the License.
 */
package org.apache.hadoop.ozone.om.request.key;

import org.apache.hadoop.hdds.utils.db.Table;
import org.apache.hadoop.hdds.utils.db.cache.CacheKey;
import org.apache.hadoop.hdds.utils.db.cache.CacheValue;
import org.apache.hadoop.ozone.OzoneConsts;
import org.apache.hadoop.ozone.om.OMMetadataManager;
import org.apache.hadoop.ozone.om.OzoneManager;
import org.apache.hadoop.ozone.om.helpers.BucketLayout;
import org.apache.hadoop.ozone.om.helpers.ErrorInfo;
import org.apache.hadoop.ozone.om.helpers.OmBucketInfo;
import org.apache.hadoop.ozone.om.helpers.OmKeyInfo;
import org.apache.hadoop.ozone.om.helpers.OzoneFileStatus;
import org.apache.hadoop.ozone.om.request.file.OMFileRequest;
import org.apache.hadoop.ozone.om.response.OMClientResponse;
import org.apache.hadoop.ozone.om.response.key.OMKeysDeleteResponseWithFSO;
import org.apache.hadoop.ozone.protocol.proto.OzoneManagerProtocolProtos;
import org.slf4j.Logger;
import org.slf4j.LoggerFactory;
import jakarta.annotation.Nonnull;

import java.io.IOException;
import java.util.ArrayList;
import java.util.List;
import java.util.Map;

import static org.apache.hadoop.ozone.OzoneConsts.DELETED_HSYNC_KEY;
import static org.apache.hadoop.ozone.protocol.proto.OzoneManagerProtocolProtos.Status.OK;
import static org.apache.hadoop.ozone.protocol.proto.OzoneManagerProtocolProtos.Status.PARTIAL_DELETE;

/**
 * Handles DeleteKeys request for recursive bucket deletion.
 */
public class OmKeysDeleteRequestWithFSO extends OMKeysDeleteRequest {

  public static final Logger LOG = LoggerFactory.getLogger(OmKeysDeleteRequestWithFSO.class);

  public OmKeysDeleteRequestWithFSO(
      OzoneManagerProtocolProtos.OMRequest omRequest,
      BucketLayout bucketLayout) {
    super(omRequest, bucketLayout);
  }

  @Override
  protected OmKeyInfo getOmKeyInfo(
      OzoneManager ozoneManager, OMMetadataManager omMetadataManager,
      String volumeName, String bucketName, String keyName)
      throws IOException {
    OzoneFileStatus keyStatus = getOzoneKeyStatus(
        ozoneManager, omMetadataManager, volumeName, bucketName, keyName);
    return keyStatus != null ? keyStatus.getKeyInfo() : null;
  }

  @Override
  protected void addKeyToAppropriateList(List<OmKeyInfo> omKeyInfoList,
      OmKeyInfo omKeyInfo, List<OmKeyInfo> dirList, OzoneFileStatus keyStatus) {
    if (keyStatus.isDirectory()) {
      dirList.add(omKeyInfo);
    } else {
      omKeyInfoList.add(omKeyInfo);
    }
  }

  @Override
  protected OzoneFileStatus getOzoneKeyStatus(
      OzoneManager ozoneManager, OMMetadataManager omMetadataManager,
      String volumeName, String bucketName, String keyName) throws IOException {
    return OMFileRequest.getOMKeyInfoIfExists(omMetadataManager,
        volumeName, bucketName, keyName, 0,
        ozoneManager.getDefaultReplicationConfig());
  }

  @Override
  protected long markKeysAsDeletedInCache(
          OzoneManager ozoneManager, long trxnLogIndex,
          List<OmKeyInfo> omKeyInfoList,
          List<OmKeyInfo> dirList, OMMetadataManager omMetadataManager,
          long quotaReleased, Map<String, OmKeyInfo> openKeyInfoMap) throws IOException {

    // Mark all keys which can be deleted, in cache as deleted.
    for (OmKeyInfo omKeyInfo : omKeyInfoList) {
      final long volumeId = omMetadataManager.getVolumeId(
              omKeyInfo.getVolumeName());
      final long bucketId = omMetadataManager.getBucketId(
              omKeyInfo.getVolumeName(), omKeyInfo.getBucketName());
      final long parentId = omKeyInfo.getParentObjectID();
      final String fileName = omKeyInfo.getFileName();
      omMetadataManager.getKeyTable(getBucketLayout()).addCacheEntry(
          new CacheKey<>(omMetadataManager
              .getOzonePathKey(volumeId, bucketId, parentId, fileName)),
          CacheValue.get(trxnLogIndex));

      omKeyInfo.setUpdateID(trxnLogIndex, ozoneManager.isRatisEnabled());
      quotaReleased += sumBlockLengths(omKeyInfo);

      // If omKeyInfo has hsync metadata, delete its corresponding open key as well
      String hsyncClientId = omKeyInfo.getMetadata().get(OzoneConsts.HSYNC_CLIENT_ID);
      if (hsyncClientId != null) {
        Table<String, OmKeyInfo> openKeyTable = omMetadataManager.getOpenKeyTable(getBucketLayout());
        String dbOpenKey = omMetadataManager.getOpenFileName(volumeId, bucketId, parentId, fileName, hsyncClientId);
        OmKeyInfo openKeyInfo = openKeyTable.get(dbOpenKey);
        if (openKeyInfo != null) {
          openKeyInfo.getMetadata().put(DELETED_HSYNC_KEY, "true");
          openKeyTable.addCacheEntry(dbOpenKey, openKeyInfo, trxnLogIndex);
          // Add to the map of open keys to be deleted.
          openKeyInfoMap.put(dbOpenKey, openKeyInfo);
        } else {
          LOG.warn("Potentially inconsistent DB state: open key not found with dbOpenKey '{}'", dbOpenKey);
        }
      }
    }

    // Mark directory keys.
    for (OmKeyInfo omKeyInfo : dirList) {
      final long volumeId = omMetadataManager.getVolumeId(
              omKeyInfo.getVolumeName());
      final long bucketId = omMetadataManager.getBucketId(
              omKeyInfo.getVolumeName(), omKeyInfo.getBucketName());
      omMetadataManager.getDirectoryTable().addCacheEntry(new CacheKey<>(
              omMetadataManager.getOzonePathKey(volumeId, bucketId,
                      omKeyInfo.getParentObjectID(),
                  omKeyInfo.getFileName())),
          CacheValue.get(trxnLogIndex));

      omKeyInfo.setUpdateID(trxnLogIndex, ozoneManager.isRatisEnabled());
      quotaReleased += sumBlockLengths(omKeyInfo);
    }
    return quotaReleased;
  }

  @Nonnull @Override
  protected OMClientResponse getOmClientResponse(OzoneManager ozoneManager,
      List<OmKeyInfo> omKeyInfoList, List<OmKeyInfo> dirList,
      OzoneManagerProtocolProtos.OMResponse.Builder omResponse,
      OzoneManagerProtocolProtos.DeleteKeyArgs.Builder unDeletedKeys,
<<<<<<< HEAD
      boolean deleteStatus, OmBucketInfo omBucketInfo, long volumeId, Map<String, OmKeyInfo> openKeyInfoMap) {
=======
      Map<String, ErrorInfo> keyToErrors,
      boolean deleteStatus, OmBucketInfo omBucketInfo, long volumeId, List<String> dbOpenKeys) {
>>>>>>> 15f966e0
    OMClientResponse omClientResponse;
    List<OzoneManagerProtocolProtos.DeleteKeyError> deleteKeyErrors = new ArrayList<>();
    for (Map.Entry<String, ErrorInfo>  key : keyToErrors.entrySet()) {
      deleteKeyErrors.add(OzoneManagerProtocolProtos.DeleteKeyError.newBuilder()
          .setKey(key.getKey()).setErrorCode(key.getValue().getCode())
          .setErrorMsg(key.getValue().getMessage()).build());
    }
    omClientResponse = new OMKeysDeleteResponseWithFSO(omResponse
        .setDeleteKeysResponse(
            OzoneManagerProtocolProtos.DeleteKeysResponse.newBuilder()
                .setStatus(deleteStatus).setUnDeletedKeys(unDeletedKeys).addAllErrors(deleteKeyErrors))
        .setStatus(deleteStatus ? OK : PARTIAL_DELETE).setSuccess(deleteStatus)
        .build(), omKeyInfoList, dirList, ozoneManager.isRatisEnabled(),
        omBucketInfo.copyObject(), volumeId, openKeyInfoMap);
    return omClientResponse;
  }
}<|MERGE_RESOLUTION|>--- conflicted
+++ resolved
@@ -150,12 +150,8 @@
       List<OmKeyInfo> omKeyInfoList, List<OmKeyInfo> dirList,
       OzoneManagerProtocolProtos.OMResponse.Builder omResponse,
       OzoneManagerProtocolProtos.DeleteKeyArgs.Builder unDeletedKeys,
-<<<<<<< HEAD
+      Map<String, ErrorInfo> keyToErrors,
       boolean deleteStatus, OmBucketInfo omBucketInfo, long volumeId, Map<String, OmKeyInfo> openKeyInfoMap) {
-=======
-      Map<String, ErrorInfo> keyToErrors,
-      boolean deleteStatus, OmBucketInfo omBucketInfo, long volumeId, List<String> dbOpenKeys) {
->>>>>>> 15f966e0
     OMClientResponse omClientResponse;
     List<OzoneManagerProtocolProtos.DeleteKeyError> deleteKeyErrors = new ArrayList<>();
     for (Map.Entry<String, ErrorInfo>  key : keyToErrors.entrySet()) {
