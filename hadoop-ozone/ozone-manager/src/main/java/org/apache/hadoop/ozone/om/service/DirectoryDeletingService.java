/*
 * Licensed to the Apache Software Foundation (ASF) under one or more
 * contributor license agreements. See the NOTICE file distributed with
 * this work for additional information regarding copyright ownership.
 * The ASF licenses this file to You under the Apache License, Version 2.0
 * (the "License"); you may not use this file except in compliance with
 * the License. You may obtain a copy of the License at
 *
 *      http://www.apache.org/licenses/LICENSE-2.0
 *
 * Unless required by applicable law or agreed to in writing, software
 * distributed under the License is distributed on an "AS IS" BASIS,
 * WITHOUT WARRANTIES OR CONDITIONS OF ANY KIND, either express or implied.
 * See the License for the specific language governing permissions and
 * limitations under the License.
 */

package org.apache.hadoop.ozone.om.service;

<<<<<<< HEAD
import static org.apache.hadoop.ozone.OzoneConsts.OM_KEY_PREFIX;
=======
import static org.apache.hadoop.ozone.om.OMConfigKeys.OZONE_DIR_DELETING_SERVICE_INTERVAL;
import static org.apache.hadoop.ozone.om.OMConfigKeys.OZONE_DIR_DELETING_SERVICE_INTERVAL_DEFAULT;
>>>>>>> 428e46d7

import com.google.common.annotations.VisibleForTesting;
import com.google.common.collect.Maps;
import com.google.protobuf.ServiceException;
import java.io.Closeable;
import java.io.IOException;
import java.util.ArrayList;
import java.util.Collection;
import java.util.Iterator;
import java.util.List;
import java.util.Map;
import java.util.Optional;
import java.util.UUID;
import java.util.concurrent.CompletableFuture;
import java.util.concurrent.ExecutionException;
import java.util.concurrent.ExecutorService;
import java.util.concurrent.LinkedBlockingDeque;
import java.util.concurrent.ThreadPoolExecutor;
import java.util.concurrent.TimeUnit;
import java.util.concurrent.atomic.AtomicBoolean;
import java.util.concurrent.atomic.AtomicLong;
import java.util.stream.Collectors;
import java.util.stream.Stream;
import org.apache.commons.lang3.StringUtils;
import org.apache.commons.lang3.tuple.Pair;
import org.apache.hadoop.hdds.HddsUtils;
import org.apache.hadoop.hdds.conf.OzoneConfiguration;
import org.apache.hadoop.hdds.conf.ReconfigurationHandler;
import org.apache.hadoop.hdds.conf.StorageUnit;
import org.apache.hadoop.hdds.utils.BackgroundTask;
import org.apache.hadoop.hdds.utils.BackgroundTaskQueue;
import org.apache.hadoop.hdds.utils.BackgroundTaskResult;
import org.apache.hadoop.hdds.utils.IOUtils;
import org.apache.hadoop.hdds.utils.db.Table;
import org.apache.hadoop.hdds.utils.db.Table.KeyValue;
import org.apache.hadoop.hdds.utils.db.TableIterator;
import org.apache.hadoop.ozone.ClientVersion;
import org.apache.hadoop.ozone.lock.BootstrapStateHandler;
import org.apache.hadoop.ozone.om.DeleteKeysResult;
import org.apache.hadoop.ozone.om.KeyManager;
import org.apache.hadoop.ozone.om.OMConfigKeys;
import org.apache.hadoop.ozone.om.OMMetadataManager;
import org.apache.hadoop.ozone.om.OmMetadataManagerImpl;
import org.apache.hadoop.ozone.om.OmSnapshot;
import org.apache.hadoop.ozone.om.OmSnapshotManager;
import org.apache.hadoop.ozone.om.OzoneManager;
import org.apache.hadoop.ozone.om.SnapshotChainManager;
import org.apache.hadoop.ozone.om.helpers.OmKeyInfo;
import org.apache.hadoop.ozone.om.helpers.SnapshotInfo;
import org.apache.hadoop.ozone.om.lock.IOzoneManagerLock;
import org.apache.hadoop.ozone.om.snapshot.SnapshotUtils;
import org.apache.hadoop.ozone.om.snapshot.filter.ReclaimableDirFilter;
import org.apache.hadoop.ozone.om.snapshot.filter.ReclaimableKeyFilter;
import org.apache.hadoop.ozone.protocol.proto.OzoneManagerProtocolProtos;
import org.apache.hadoop.ozone.protocol.proto.OzoneManagerProtocolProtos.PurgePathRequest;
import org.apache.hadoop.util.Time;
import org.apache.ratis.util.function.CheckedFunction;
import org.apache.ratis.util.function.UncheckedAutoCloseableSupplier;
import org.slf4j.Logger;
import org.slf4j.LoggerFactory;

/**
 Background service responsible for purging deleted directories and files
 * in the Ozone Manager (OM) and associated snapshots.
 *
 * <p>
 * This service periodically scans the deleted directory table and submits
 * purge requests for directories and their sub-entries (subdirectories and files).
 * It operates in both the active object store (AOS) and across all deep-clean enabled
 * snapshots. The service supports parallel processing using a thread pool and
 * coordinates exclusive size calculations and cleanup status updates for
 * snapshots.
 * </p>
 *
 * <h2>Key Features</h2>
 * <ul>
 *   <li>Processes deleted directories in both the active OM and all snapshots
 *       with deep cleaning enabled.</li>
 *   <li>Uses a thread pool to parallelize deletion tasks within each store or snapshot.</li>
 *   <li>Employs filters to determine reclaimability of directories and files,
 *       ensuring safety with respect to snapshot chains.</li>
 *   <li>Tracks and updates exclusive size and replicated exclusive size for each
 *       snapshot as directories and files are reclaimed.</li>
 *   <li>Updates the "deep cleaned" flag for snapshots after a successful run.</li>
 *   <li>Handles error and race conditions gracefully, deferring work if necessary.</li>
 * </ul>
 *
 * <h2>Constructor Parameters</h2>
 * <ul>
 *   <li><b>interval</b> - How often the service runs.</li>
 *   <li><b>unit</b> - Time unit for the interval.</li>
 *   <li><b>serviceTimeout</b> - Service timeout in the given time unit.</li>
 *   <li><b>ozoneManager</b> - The OzoneManager instance.</li>
 *   <li><b>configuration</b> - Ozone configuration object.</li>
 *   <li><b>dirDeletingServiceCorePoolSize</b> - Number of parallel threads for deletion per store or snapshot.</li>
 *   <li><b>deepCleanSnapshots</b> - Whether to enable deep cleaning for snapshots.</li>
 * </ul>
 *
 * <h2>Threading and Parallelism</h2>
 * <ul>
 *   <li>Uses a configurable thread pool for parallel deletion tasks within each store/snapshot.</li>
 *   <li>Each snapshot and AOS get a separate background task for deletion.</li>
 * </ul>
 *
 * <h2>Snapshot Integration</h2>
 * <ul>
 *   <li>Iterates all snapshots in the chain if deep cleaning is enabled.</li>
 *   <li>Skips snapshots that are already deep-cleaned or not yet flushed to disk.</li>
 *   <li>Updates snapshot metadata to reflect size changes and cleaning status.</li>
 * </ul>
 *
 * <h2>Usage</h2>
 * <ul>
 *   <li>Should be scheduled as a background service in OM.</li>
 *   <li>Intended to be run only on the OM leader node.</li>
 * </ul>
 *
 * @see org.apache.hadoop.ozone.om.snapshot.filter.ReclaimableDirFilter
 * @see org.apache.hadoop.ozone.om.snapshot.filter.ReclaimableKeyFilter
 * @see org.apache.hadoop.ozone.om.SnapshotChainManager
 */
public class DirectoryDeletingService extends AbstractKeyDeletingService {
  private static final Logger LOG =
      LoggerFactory.getLogger(DirectoryDeletingService.class);

  // Using multi thread for DirDeletion. Multiple threads would read
  // from parent directory info from deleted directory table concurrently
  // and send deletion requests.
  private int ratisByteLimit;
  private final AtomicBoolean isRunningOnAOS;
  private final SnapshotChainManager snapshotChainManager;
  private final boolean deepCleanSnapshots;
  private final ExecutorService deletionThreadPool;
  private final int numberOfParallelThreadsPerStore;
  private final AtomicLong deletedDirsCount;
  private final AtomicLong movedDirsCount;
  private final AtomicLong movedFilesCount;

  public DirectoryDeletingService(long interval, TimeUnit unit,
      long serviceTimeout, OzoneManager ozoneManager,
      OzoneConfiguration configuration, int dirDeletingServiceCorePoolSize, boolean deepCleanSnapshots) {
    super(DirectoryDeletingService.class.getSimpleName(), interval, unit,
        dirDeletingServiceCorePoolSize, serviceTimeout, ozoneManager);
    int limit = (int) configuration.getStorageSize(
        OMConfigKeys.OZONE_OM_RATIS_LOG_APPENDER_QUEUE_BYTE_LIMIT,
        OMConfigKeys.OZONE_OM_RATIS_LOG_APPENDER_QUEUE_BYTE_LIMIT_DEFAULT,
        StorageUnit.BYTES);
    this.numberOfParallelThreadsPerStore = dirDeletingServiceCorePoolSize;
    this.deletionThreadPool = new ThreadPoolExecutor(0, numberOfParallelThreadsPerStore, interval, unit,
        new LinkedBlockingDeque<>(Integer.MAX_VALUE));

    // always go to 90% of max limit for request as other header will be added
    this.ratisByteLimit = (int) (limit * 0.9);
    this.isRunningOnAOS = new AtomicBoolean(false);
    registerReconfigCallbacks(ozoneManager.getReconfigurationHandler(), configuration);
    this.snapshotChainManager = ((OmMetadataManagerImpl)ozoneManager.getMetadataManager()).getSnapshotChainManager();
    this.deepCleanSnapshots = deepCleanSnapshots;
    this.deletedDirsCount = new AtomicLong(0);
    this.movedDirsCount = new AtomicLong(0);
    this.movedFilesCount = new AtomicLong(0);
  }

<<<<<<< HEAD
  public void setRatisByteLimit(int ratisByteLimit) {
    this.ratisByteLimit = ratisByteLimit;
=======
  public void registerReconfigCallbacks(ReconfigurationHandler handler, OzoneConfiguration conf) {
    handler.registerCompleteCallback((changedKeys, newConf) -> {
      if (changedKeys.containsKey(OZONE_DIR_DELETING_SERVICE_INTERVAL)) {
        updateAndRestart(conf);
      }
    });
  }

  private synchronized void updateAndRestart(OzoneConfiguration conf) {
    long newInterval = conf.getTimeDuration(OZONE_DIR_DELETING_SERVICE_INTERVAL,
        OZONE_DIR_DELETING_SERVICE_INTERVAL_DEFAULT, TimeUnit.SECONDS);
    LOG.info("Updating and restarting DirectoryDeletingService with interval: {} {}",
        newInterval, TimeUnit.SECONDS.name().toLowerCase());
    shutdown();
    setInterval(newInterval, TimeUnit.SECONDS);
    start();
  }

  private boolean shouldRun() {
    if (getOzoneManager() == null) {
      // OzoneManager can be null for testing
      return true;
    }
    return getOzoneManager().isLeaderReady() && !suspended.get();
>>>>>>> 428e46d7
  }

  public boolean isRunningOnAOS() {
    return isRunningOnAOS.get();
  }

  @Override
  public BackgroundTaskQueue getTasks() {
    BackgroundTaskQueue queue = new BackgroundTaskQueue();
    queue.add(new DirDeletingTask(this, null));
    if (deepCleanSnapshots) {
      Iterator<UUID> iterator = null;
      try {
        iterator = snapshotChainManager.iterator(true);
      } catch (IOException e) {
        LOG.error("Error while initializing snapshot chain iterator.");
        return queue;
      }
      while (iterator.hasNext()) {
        UUID snapshotId = iterator.next();
        queue.add(new DirDeletingTask(this, snapshotId));
      }
    }
    return queue;
  }

  @Override
  public void shutdown() {
    super.shutdown();
  }

  @SuppressWarnings("checkstyle:ParameterNumber")
  void optimizeDirDeletesAndSubmitRequest(
      long dirNum, long subDirNum, long subFileNum,
      List<Pair<String, OmKeyInfo>> allSubDirList,
      List<PurgePathRequest> purgePathRequestList,
      String snapTableKey, long startTime,
      long remainingBufLimit, KeyManager keyManager,
      CheckedFunction<KeyValue<String, OmKeyInfo>, Boolean, IOException> reclaimableDirChecker,
      CheckedFunction<KeyValue<String, OmKeyInfo>, Boolean, IOException> reclaimableFileChecker,
      UUID expectedPreviousSnapshotId, long rnCnt) {

    // Optimization to handle delete sub-dir and keys to remove quickly
    // This case will be useful to handle when depth of directory is high
    int subdirDelNum = 0;
    int subDirRecursiveCnt = 0;
    int consumedSize = 0;
    while (subDirRecursiveCnt < allSubDirList.size() && remainingBufLimit > 0) {
      try {
        Pair<String, OmKeyInfo> stringOmKeyInfoPair = allSubDirList.get(subDirRecursiveCnt++);
        Boolean subDirectoryReclaimable = reclaimableDirChecker.apply(Table.newKeyValue(stringOmKeyInfoPair.getKey(),
            stringOmKeyInfoPair.getValue()));
        Optional<PurgePathRequest> request = prepareDeleteDirRequest(
            stringOmKeyInfoPair.getValue(), stringOmKeyInfoPair.getKey(), subDirectoryReclaimable, allSubDirList,
            keyManager, reclaimableFileChecker, remainingBufLimit);
        if (!request.isPresent()) {
          continue;
        }
        PurgePathRequest requestVal = request.get();
        consumedSize += requestVal.getSerializedSize();
        remainingBufLimit -= consumedSize;
        purgePathRequestList.add(requestVal);
        // Count up the purgeDeletedDir, subDirs and subFiles
        if (requestVal.hasDeletedDir() && !StringUtils.isBlank(requestVal.getDeletedDir())) {
          subdirDelNum++;
        }
        subDirNum += requestVal.getMarkDeletedSubDirsCount();
        subFileNum += requestVal.getDeletedSubFilesCount();
      } catch (IOException e) {
        LOG.error("Error while running delete directories and files " +
            "background task. Will retry at next run for subset.", e);
        break;
      }
    }
    if (!purgePathRequestList.isEmpty()) {
      submitPurgePaths(purgePathRequestList, snapTableKey, expectedPreviousSnapshotId);
    }

    if (dirNum != 0 || subDirNum != 0 || subFileNum != 0) {
      long subdirMoved = subDirNum - subdirDelNum;
      deletedDirsCount.addAndGet(dirNum + subdirDelNum);
      movedDirsCount.addAndGet(subdirMoved);
      movedFilesCount.addAndGet(subFileNum);
      long timeTakenInIteration = Time.monotonicNow() - startTime;
      LOG.info("Number of dirs deleted: {}, Number of sub-dir " +
              "deleted: {}, Number of sub-files moved:" +
              " {} to DeletedTable, Number of sub-dirs moved {} to " +
              "DeletedDirectoryTable, iteration elapsed: {}ms, " +
              " totalRunCount: {}",
          dirNum, subdirDelNum, subFileNum, (subDirNum - subdirDelNum),
          timeTakenInIteration, rnCnt);
      getMetrics().incrementDirectoryDeletionTotalMetrics(dirNum + subdirDelNum, subDirNum, subFileNum);
      getPerfMetrics().setDirectoryDeletingServiceLatencyMs(timeTakenInIteration);
    }
  }

  private static final class DeletedDirSupplier implements Closeable {
    private TableIterator<String, ? extends KeyValue<String, OmKeyInfo>>
        deleteTableIterator;

    private DeletedDirSupplier(TableIterator<String, ? extends KeyValue<String, OmKeyInfo>> deleteTableIterator) {
      this.deleteTableIterator = deleteTableIterator;
    }

    private synchronized Table.KeyValue<String, OmKeyInfo> get() {
      if (deleteTableIterator.hasNext()) {
        return deleteTableIterator.next();
      }
      return null;
    }

    @Override
    public void close() {
      IOUtils.closeQuietly(deleteTableIterator);
    }
  }

  /**
   * Returns the number of dirs deleted by the background service.
   *
   * @return Long count.
   */
  @VisibleForTesting
  public long getDeletedDirsCount() {
    return deletedDirsCount.get();
  }

  /**
   * Returns the number of sub-dirs deleted by the background service.
   *
   * @return Long count.
   */
  @VisibleForTesting
  public long getMovedDirsCount() {
    return movedDirsCount.get();
  }

  /**
   * Returns the number of files moved to DeletedTable by the background
   * service.
   *
   * @return Long count.
   */
  @VisibleForTesting
  public long getMovedFilesCount() {
    return movedFilesCount.get();
  }

  private Optional<PurgePathRequest> prepareDeleteDirRequest(
      OmKeyInfo pendingDeletedDirInfo, String delDirName, boolean purgeDir,
      List<Pair<String, OmKeyInfo>> subDirList,
      KeyManager keyManager,
      CheckedFunction<Table.KeyValue<String, OmKeyInfo>, Boolean, IOException> reclaimableFileFilter,
      long remainingBufLimit) throws IOException {
    // step-0: Get one pending deleted directory
    if (LOG.isDebugEnabled()) {
      LOG.debug("Pending deleted dir name: {}",
          pendingDeletedDirInfo.getKeyName());
    }

    final String[] keys = delDirName.split(OM_KEY_PREFIX);
    final long volumeId = Long.parseLong(keys[1]);
    final long bucketId = Long.parseLong(keys[2]);

    // step-1: get all sub directories under the deletedDir
    DeleteKeysResult subDirDeleteResult =
        keyManager.getPendingDeletionSubDirs(volumeId, bucketId,
            pendingDeletedDirInfo, keyInfo -> true, remainingBufLimit);
    List<OmKeyInfo> subDirs = subDirDeleteResult.getKeysToDelete();
    remainingBufLimit -= subDirDeleteResult.getConsumedSize();

    OMMetadataManager omMetadataManager = keyManager.getMetadataManager();
    for (OmKeyInfo dirInfo : subDirs) {
      String ozoneDbKey = omMetadataManager.getOzonePathKey(volumeId,
          bucketId, dirInfo.getParentObjectID(), dirInfo.getFileName());
      String ozoneDeleteKey = omMetadataManager.getOzoneDeletePathKey(
          dirInfo.getObjectID(), ozoneDbKey);
      subDirList.add(Pair.of(ozoneDeleteKey, dirInfo));
      LOG.debug("Moved sub dir name: {}", dirInfo.getKeyName());
    }

    // step-2: get all sub files under the deletedDir
    // Only remove sub files if the parent directory is going to be deleted or can be reclaimed.
    DeleteKeysResult subFileDeleteResult =
        keyManager.getPendingDeletionSubFiles(volumeId, bucketId,
            pendingDeletedDirInfo, keyInfo -> purgeDir || reclaimableFileFilter.apply(keyInfo), remainingBufLimit);
    List<OmKeyInfo> subFiles = subFileDeleteResult.getKeysToDelete();

    if (LOG.isDebugEnabled()) {
      for (OmKeyInfo fileInfo : subFiles) {
        LOG.debug("Moved sub file name: {}", fileInfo.getKeyName());
      }
    }

    // step-3: If both sub-dirs and sub-files are exhausted under a parent
    // directory, only then delete the parent.
    String purgeDeletedDir = purgeDir && subDirDeleteResult.isProcessedKeys() &&
        subFileDeleteResult.isProcessedKeys() ? delDirName :  null;
    if (purgeDeletedDir == null && subFiles.isEmpty() && subDirs.isEmpty()) {
      return Optional.empty();
    }
    return Optional.of(wrapPurgeRequest(volumeId, bucketId,
        purgeDeletedDir, subFiles, subDirs));
  }

  private OzoneManagerProtocolProtos.PurgePathRequest wrapPurgeRequest(
      final long volumeId,
      final long bucketId,
      final String purgeDeletedDir,
      final List<OmKeyInfo> purgeDeletedFiles,
      final List<OmKeyInfo> markDirsAsDeleted) {
    // Put all keys to be purged in a list
    PurgePathRequest.Builder purgePathsRequest = PurgePathRequest.newBuilder();
    purgePathsRequest.setVolumeId(volumeId);
    purgePathsRequest.setBucketId(bucketId);

    if (purgeDeletedDir != null) {
      purgePathsRequest.setDeletedDir(purgeDeletedDir);
    }

    for (OmKeyInfo purgeFile : purgeDeletedFiles) {
      purgePathsRequest.addDeletedSubFiles(
          purgeFile.getProtobuf(true, ClientVersion.CURRENT_VERSION));
    }

    // Add these directories to deletedDirTable, so that its sub-paths will be
    // traversed in next iteration to ensure cleanup all sub-children.
    for (OmKeyInfo dir : markDirsAsDeleted) {
      purgePathsRequest.addMarkDeletedSubDirs(
          dir.getProtobuf(ClientVersion.CURRENT_VERSION));
    }

    return purgePathsRequest.build();
  }

  private OzoneManagerProtocolProtos.OMResponse submitPurgePaths(List<PurgePathRequest> requests,
      String snapTableKey, UUID expectedPreviousSnapshotId) {
    OzoneManagerProtocolProtos.PurgeDirectoriesRequest.Builder purgeDirRequest =
        OzoneManagerProtocolProtos.PurgeDirectoriesRequest.newBuilder();

    if (snapTableKey != null) {
      purgeDirRequest.setSnapshotTableKey(snapTableKey);
    }
    OzoneManagerProtocolProtos.NullableUUID.Builder expectedPreviousSnapshotNullableUUID =
        OzoneManagerProtocolProtos.NullableUUID.newBuilder();
    if (expectedPreviousSnapshotId != null) {
      expectedPreviousSnapshotNullableUUID.setUuid(HddsUtils.toProtobuf(expectedPreviousSnapshotId));
    }
    purgeDirRequest.setExpectedPreviousSnapshotID(expectedPreviousSnapshotNullableUUID.build());

    purgeDirRequest.addAllDeletedPath(requests);

    OzoneManagerProtocolProtos.OMRequest omRequest =
        OzoneManagerProtocolProtos.OMRequest.newBuilder()
            .setCmdType(OzoneManagerProtocolProtos.Type.PurgeDirectories)
            .setPurgeDirectoriesRequest(purgeDirRequest)
            .setClientId(getClientId().toString())
            .build();

    // Submit Purge paths request to OM. Acquire bootstrap lock when processing deletes for snapshots.
    try (BootstrapStateHandler.Lock lock = snapTableKey != null ? getBootstrapStateLock().lock() : null) {
      return submitRequest(omRequest);
    } catch (ServiceException | InterruptedException e) {
      LOG.error("PurgePaths request failed. Will retry at next run.", e);
    }
    return null;
  }

  @VisibleForTesting
  final class DirDeletingTask implements BackgroundTask {
    private final DirectoryDeletingService directoryDeletingService;
    private final UUID snapshotId;

    private DirDeletingTask(DirectoryDeletingService service, UUID snapshotId) {
      this.directoryDeletingService = service;
      this.snapshotId = snapshotId;
    }

    @Override
    public int getPriority() {
      return 0;
    }

    private OzoneManagerProtocolProtos.SetSnapshotPropertyRequest getSetSnapshotRequestUpdatingExclusiveSize(
        long exclusiveSize, long exclusiveReplicatedSize, UUID snapshotID) {
      OzoneManagerProtocolProtos.SnapshotSize snapshotSize = OzoneManagerProtocolProtos.SnapshotSize.newBuilder()
          .setExclusiveSize(exclusiveSize)
          .setExclusiveReplicatedSize(exclusiveReplicatedSize)
          .build();
      return OzoneManagerProtocolProtos.SetSnapshotPropertyRequest.newBuilder()
          .setSnapshotKey(snapshotChainManager.getTableKey(snapshotID))
          .setSnapshotSizeDeltaFromDirDeepCleaning(snapshotSize)
          .build();
    }

    /**
     *
     * @param currentSnapshotInfo if null, deleted directories in AOS should be processed.
     * @param keyManager KeyManager of the underlying store.
     */
    private void processDeletedDirsForStore(SnapshotInfo currentSnapshotInfo, KeyManager keyManager,
        long remainingBufLimit, long rnCnt) throws IOException, ExecutionException, InterruptedException {
      String volume, bucket; String snapshotTableKey;
      if (currentSnapshotInfo != null) {
        volume = currentSnapshotInfo.getVolumeName();
        bucket = currentSnapshotInfo.getBucketName();
        snapshotTableKey = currentSnapshotInfo.getTableKey();
      } else {
        volume = null; bucket = null; snapshotTableKey = null;
      }

      try (DeletedDirSupplier dirSupplier = new DeletedDirSupplier(currentSnapshotInfo == null ?
          keyManager.getDeletedDirEntries() : keyManager.getDeletedDirEntries(volume, bucket))) {
        // This is to avoid race condition b/w purge request and snapshot chain update. For AOS taking the global
        // snapshotId since AOS could process multiple buckets in one iteration. While using path
        // previous snapshotId for a snapshot since it would process only one bucket.
        UUID expectedPreviousSnapshotId = currentSnapshotInfo == null ?
            snapshotChainManager.getLatestGlobalSnapshotId() :
            SnapshotUtils.getPreviousSnapshotId(currentSnapshotInfo, snapshotChainManager);
        Map<UUID, Pair<Long, Long>> exclusiveSizeMap = Maps.newConcurrentMap();

        CompletableFuture<Boolean> processedAllDeletedDirs = CompletableFuture.completedFuture(true);
        for (int i = 0; i < numberOfParallelThreadsPerStore; i++) {
          CompletableFuture<Boolean> future = CompletableFuture.supplyAsync(() -> {
            try {
              return processDeletedDirectories(currentSnapshotInfo, keyManager, dirSupplier, remainingBufLimit,
                  expectedPreviousSnapshotId, exclusiveSizeMap, rnCnt);
            } catch (Throwable e) {
              return false;
            }
          }, deletionThreadPool);
          processedAllDeletedDirs = future.thenCombine(future, (a, b) -> a && b);
        }
        // If AOS or all directories have been processed for snapshot, update snapshot size delta and deep clean flag
        // if it is a snapshot.
        if (processedAllDeletedDirs.get()) {
          List<OzoneManagerProtocolProtos.SetSnapshotPropertyRequest> setSnapshotPropertyRequests = new ArrayList<>();

          for (Map.Entry<UUID, Pair<Long, Long>> entry : exclusiveSizeMap.entrySet()) {
            UUID snapshotID = entry.getKey();
            long exclusiveSize = entry.getValue().getLeft();
            long exclusiveReplicatedSize = entry.getValue().getRight();
            setSnapshotPropertyRequests.add(getSetSnapshotRequestUpdatingExclusiveSize(
                exclusiveSize, exclusiveReplicatedSize, snapshotID));
          }

          // Updating directory deep clean flag of snapshot.
          if (currentSnapshotInfo != null) {
            setSnapshotPropertyRequests.add(OzoneManagerProtocolProtos.SetSnapshotPropertyRequest.newBuilder()
                .setSnapshotKey(snapshotTableKey)
                .setDeepCleanedDeletedDir(true)
                .build());
          }
          submitSetSnapshotRequests(setSnapshotPropertyRequests);
        }
      }
    }

    /**
     * Processes deleted directories for snapshot management, determining whether
     * directories and files can be purged, and calculates exclusive size mappings
     * for snapshots.
     *
     * @param currentSnapshotInfo Information about the current snapshot whose deleted directories are being processed.
     * @param keyManager Key manager of the underlying storage system to handle key operations.
     * @param dirSupplier Supplier for fetching pending deleted directories to be processed.
     * @param remainingBufLimit Remaining buffer limit for processing directories and files.
     * @param expectedPreviousSnapshotId The UUID of the previous snapshot expected in the chain.
     * @param totalExclusiveSizeMap A map for storing total exclusive size and exclusive replicated size
     *                              for each snapshot.
     * @param runCount The number of times the processing task has been executed.
     * @return A boolean indicating whether the processed directory list is empty.
     */
    private boolean processDeletedDirectories(SnapshotInfo currentSnapshotInfo, KeyManager keyManager,
        DeletedDirSupplier dirSupplier, long remainingBufLimit, UUID expectedPreviousSnapshotId,
        Map<UUID, Pair<Long, Long>> totalExclusiveSizeMap, long runCount) {
      OmSnapshotManager omSnapshotManager = getOzoneManager().getOmSnapshotManager();
      IOzoneManagerLock lock = getOzoneManager().getMetadataManager().getLock();
      String snapshotTableKey = currentSnapshotInfo == null ? null : currentSnapshotInfo.getTableKey();
      try (ReclaimableDirFilter reclaimableDirFilter = new ReclaimableDirFilter(getOzoneManager(),
          omSnapshotManager, snapshotChainManager, currentSnapshotInfo, keyManager, lock);
          ReclaimableKeyFilter reclaimableFileFilter = new ReclaimableKeyFilter(getOzoneManager(),
              omSnapshotManager, snapshotChainManager, currentSnapshotInfo, keyManager, lock)) {
        long startTime = Time.monotonicNow();
        long dirNum = 0L;
        long subDirNum = 0L;
        long subFileNum = 0L;
        int consumedSize = 0;
        List<PurgePathRequest> purgePathRequestList = new ArrayList<>();
        List<Pair<String, OmKeyInfo>> allSubDirList = new ArrayList<>();
        while (remainingBufLimit > 0) {
          KeyValue<String, OmKeyInfo> pendingDeletedDirInfo = dirSupplier.get();
          if (pendingDeletedDirInfo == null) {
            break;
          }
          boolean isDirReclaimable = reclaimableDirFilter.apply(pendingDeletedDirInfo);
          Optional<PurgePathRequest> request = prepareDeleteDirRequest(
              pendingDeletedDirInfo.getValue(),
              pendingDeletedDirInfo.getKey(), isDirReclaimable, allSubDirList,
              getOzoneManager().getKeyManager(), reclaimableFileFilter, remainingBufLimit);
          if (!request.isPresent()) {
            continue;
          }
          PurgePathRequest purgePathRequest = request.get();
          consumedSize += purgePathRequest.getSerializedSize();
          remainingBufLimit -= consumedSize;
          purgePathRequestList.add(purgePathRequest);
          // Count up the purgeDeletedDir, subDirs and subFiles
          if (purgePathRequest.hasDeletedDir() && !StringUtils.isBlank(purgePathRequest.getDeletedDir())) {
            dirNum++;
          }
          subDirNum += purgePathRequest.getMarkDeletedSubDirsCount();
          subFileNum += purgePathRequest.getDeletedSubFilesCount();
        }

        optimizeDirDeletesAndSubmitRequest(dirNum, subDirNum,
            subFileNum, allSubDirList, purgePathRequestList, snapshotTableKey,
            startTime, remainingBufLimit, getOzoneManager().getKeyManager(),
            reclaimableDirFilter, reclaimableFileFilter, expectedPreviousSnapshotId,
            runCount);
        Map<UUID, Long> exclusiveReplicatedSizeMap = reclaimableFileFilter.getExclusiveReplicatedSizeMap();
        Map<UUID, Long> exclusiveSizeMap = reclaimableFileFilter.getExclusiveSizeMap();
        List<UUID> previousPathSnapshotsInChain =
            Stream.of(exclusiveSizeMap.keySet(), exclusiveReplicatedSizeMap.keySet())
                .flatMap(Collection::stream).distinct().collect(Collectors.toList());
        for (UUID snapshot : previousPathSnapshotsInChain) {
          totalExclusiveSizeMap.compute(snapshot, (k, v) -> {
            long exclusiveSize = exclusiveSizeMap.getOrDefault(snapshot, 0L);
            long exclusiveReplicatedSize = exclusiveReplicatedSizeMap.getOrDefault(snapshot, 0L);
            if (v == null) {
              return Pair.of(exclusiveSize, exclusiveReplicatedSize);
            }
            return Pair.of(v.getLeft() + exclusiveSize, v.getRight() + exclusiveReplicatedSize);
          });
        }

        return purgePathRequestList.isEmpty();
      } catch (IOException e) {
        LOG.error("Error while running delete directories for store : {} and files background task. " +
                "Will retry at next run. ", snapshotTableKey, e);
        return false;
      }
    }

    @Override
    public BackgroundTaskResult call() {
      // Check if this is the Leader OM. If not leader, no need to execute this
      // task.
      if (shouldRun()) {
        final long run = getRunCount().incrementAndGet();
        if (snapshotId == null) {
          LOG.debug("Running DirectoryDeletingService for active object store, {}", run);
          isRunningOnAOS.set(true);
        } else {
          LOG.debug("Running DirectoryDeletingService for snapshot : {}, {}", snapshotId, run);
        }
        OmSnapshotManager omSnapshotManager = getOzoneManager().getOmSnapshotManager();
        SnapshotInfo snapInfo = null;
        try {
          snapInfo = snapshotId == null ? null :
              SnapshotUtils.getSnapshotInfo(getOzoneManager(), snapshotChainManager, snapshotId);
          if (snapInfo != null) {
            if (snapInfo.isDeepCleanedDeletedDir()) {
              LOG.info("Snapshot {} has already been deep cleaned directory. Skipping the snapshot in this iteration.",
                  snapInfo.getSnapshotId());
              return BackgroundTaskResult.EmptyTaskResult.newResult();
            }
            if (!OmSnapshotManager.areSnapshotChangesFlushedToDB(getOzoneManager().getMetadataManager(), snapInfo)) {
              LOG.info("Skipping snapshot processing since changes to snapshot {} have not been flushed to disk",
                  snapInfo);
              return BackgroundTaskResult.EmptyTaskResult.newResult();
            }
          }
          try (UncheckedAutoCloseableSupplier<OmSnapshot> omSnapshot = snapInfo == null ? null :
              omSnapshotManager.getActiveSnapshot(snapInfo.getVolumeName(), snapInfo.getBucketName(),
                  snapInfo.getName())) {
            KeyManager keyManager = snapInfo == null ? getOzoneManager().getKeyManager()
                : omSnapshot.get().getKeyManager();
            processDeletedDirsForStore(snapInfo, keyManager, ratisByteLimit, run);
          }
        } catch (IOException | ExecutionException | InterruptedException e) {
          LOG.error("Error while running delete files background task for store {}. Will retry at next run.",
              snapInfo, e);
        } finally {
          if (snapshotId == null) {
            isRunningOnAOS.set(false);
            synchronized (directoryDeletingService) {
              this.directoryDeletingService.notify();
            }
          }
        }
      }
      // By design, no one cares about the results of this call back.
      return BackgroundTaskResult.EmptyTaskResult.newResult();
    }
  }
}<|MERGE_RESOLUTION|>--- conflicted
+++ resolved
@@ -17,12 +17,10 @@
 
 package org.apache.hadoop.ozone.om.service;
 
-<<<<<<< HEAD
-import static org.apache.hadoop.ozone.OzoneConsts.OM_KEY_PREFIX;
-=======
 import static org.apache.hadoop.ozone.om.OMConfigKeys.OZONE_DIR_DELETING_SERVICE_INTERVAL;
 import static org.apache.hadoop.ozone.om.OMConfigKeys.OZONE_DIR_DELETING_SERVICE_INTERVAL_DEFAULT;
->>>>>>> 428e46d7
+
+import static org.apache.hadoop.ozone.OzoneConsts.OM_KEY_PREFIX;
 
 import com.google.common.annotations.VisibleForTesting;
 import com.google.common.collect.Maps;
@@ -185,10 +183,6 @@
     this.movedFilesCount = new AtomicLong(0);
   }
 
-<<<<<<< HEAD
-  public void setRatisByteLimit(int ratisByteLimit) {
-    this.ratisByteLimit = ratisByteLimit;
-=======
   public void registerReconfigCallbacks(ReconfigurationHandler handler, OzoneConfiguration conf) {
     handler.registerCompleteCallback((changedKeys, newConf) -> {
       if (changedKeys.containsKey(OZONE_DIR_DELETING_SERVICE_INTERVAL)) {
@@ -207,13 +201,8 @@
     start();
   }
 
-  private boolean shouldRun() {
-    if (getOzoneManager() == null) {
-      // OzoneManager can be null for testing
-      return true;
-    }
-    return getOzoneManager().isLeaderReady() && !suspended.get();
->>>>>>> 428e46d7
+  public void setRatisByteLimit(int ratisByteLimit) {
+    this.ratisByteLimit = ratisByteLimit;
   }
 
   public boolean isRunningOnAOS() {
