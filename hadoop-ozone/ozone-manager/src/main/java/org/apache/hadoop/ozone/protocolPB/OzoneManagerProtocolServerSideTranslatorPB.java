--- conflicted
+++ resolved
@@ -186,13 +186,9 @@
   private OMResponse submitReadRequestToOM(OMRequest request)
       throws ServiceException {
     // Check if this OM is the leader.
-<<<<<<< HEAD
-    if (omRatisServer.isLeader() ||
+    RaftServerStatus raftServerStatus = omRatisServer.checkLeaderStatus();
+    if (raftServerStatus == LEADER_AND_READY ||
         request.getCmdType().equals(PrepareStatus)) {
-=======
-    RaftServerStatus raftServerStatus = omRatisServer.checkLeaderStatus();
-    if (raftServerStatus == LEADER_AND_READY) {
->>>>>>> 375da4d2
       return handler.handleReadRequest(request);
     } else {
       throw createLeaderErrorException(raftServerStatus);
