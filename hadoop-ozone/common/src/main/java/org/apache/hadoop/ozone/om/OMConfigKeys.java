/**
 * Licensed to the Apache Software Foundation (ASF) under one or more
 * contributor license agreements.  See the NOTICE file distributed with this
 * work for additional information regarding copyright ownership.  The ASF
 * licenses this file to you under the Apache License, Version 2.0 (the
 * "License"); you may not use this file except in compliance with the License.
 * You may obtain a copy of the License at
 * <p>
 * http://www.apache.org/licenses/LICENSE-2.0
 * <p>
 * Unless required by applicable law or agreed to in writing, software
 * distributed under the License is distributed on an "AS IS" BASIS,WITHOUT
 * WARRANTIES OR CONDITIONS OF ANY KIND, either express or implied. See the
 * License for the specific language governing permissions and limitations under
 * the License.
 */

package org.apache.hadoop.ozone.om;

import java.util.concurrent.TimeUnit;

import org.apache.ratis.util.TimeDuration;

/**
 * Ozone Manager Constants.
 */
public final class OMConfigKeys {
  /**
   * Never constructed.
   */
  private OMConfigKeys() {
  }

  // Location where the OM stores its DB files. In the future we may support
  // multiple entries for performance (sharding)..
  public static final String OZONE_OM_DB_DIRS = "ozone.om.db.dirs";

  public static final String OZONE_OM_HANDLER_COUNT_KEY =
      "ozone.om.handler.count.key";
  public static final int OZONE_OM_HANDLER_COUNT_DEFAULT = 100;

  public static final String OZONE_OM_INTERNAL_SERVICE_ID =
      "ozone.om.internal.service.id";

  public static final String OZONE_OM_SERVICE_IDS_KEY =
      "ozone.om.service.ids";
  public static final String OZONE_OM_NODES_KEY =
      "ozone.om.nodes";
  public static final String OZONE_OM_NODE_ID_KEY =
      "ozone.om.node.id";

  public static final String OZONE_OM_ADDRESS_KEY =
      "ozone.om.address";
  public static final String OZONE_OM_BIND_HOST_DEFAULT =
      "0.0.0.0";
  public static final int OZONE_OM_PORT_DEFAULT = 9862;

  public static final String OZONE_OM_HTTP_ENABLED_KEY =
      "ozone.om.http.enabled";
  public static final String OZONE_OM_HTTP_BIND_HOST_KEY =
      "ozone.om.http-bind-host";
  public static final String OZONE_OM_HTTPS_BIND_HOST_KEY =
      "ozone.om.https-bind-host";
  public static final String OZONE_OM_HTTP_ADDRESS_KEY =
      "ozone.om.http-address";
  public static final String OZONE_OM_HTTPS_ADDRESS_KEY =
      "ozone.om.https-address";
  public static final String OZONE_OM_KEYTAB_FILE =
      "ozone.om.keytab.file";
  public static final String OZONE_OM_HTTP_BIND_HOST_DEFAULT = "0.0.0.0";
  public static final int OZONE_OM_HTTP_BIND_PORT_DEFAULT = 9874;
  public static final int OZONE_OM_HTTPS_BIND_PORT_DEFAULT = 9875;

  // LevelDB cache file uses an off-heap cache in LevelDB of 128 MB.
  public static final String OZONE_OM_DB_CACHE_SIZE_MB =
      "ozone.om.db.cache.size.mb";
  public static final int OZONE_OM_DB_CACHE_SIZE_DEFAULT = 128;

  public static final String OZONE_OM_VOLUME_LISTALL_ALLOWED =
      "ozone.om.volume.listall.allowed";
  public static final boolean OZONE_OM_VOLUME_LISTALL_ALLOWED_DEFAULT = true;
  public static final String OZONE_OM_USER_MAX_VOLUME =
      "ozone.om.user.max.volume";
  public static final int OZONE_OM_USER_MAX_VOLUME_DEFAULT = 1024;

  public static final String OZONE_KEY_DELETING_LIMIT_PER_TASK =
      "ozone.key.deleting.limit.per.task";
  public static final int OZONE_KEY_DELETING_LIMIT_PER_TASK_DEFAULT = 20000;

  public static final String OZONE_OM_METRICS_SAVE_INTERVAL =
      "ozone.om.save.metrics.interval";
  public static final String OZONE_OM_METRICS_SAVE_INTERVAL_DEFAULT = "5m";

  /**
   * OM Ratis related configurations.
   */
  public static final String OZONE_OM_RATIS_ENABLE_KEY
      = "ozone.om.ratis.enable";
  public static final boolean OZONE_OM_RATIS_ENABLE_DEFAULT
      = true;
  public static final String OZONE_OM_RATIS_PORT_KEY
      = "ozone.om.ratis.port";
  public static final int OZONE_OM_RATIS_PORT_DEFAULT
      = 9872;
  public static final String OZONE_OM_RATIS_RPC_TYPE_KEY
      = "ozone.om.ratis.rpc.type";
  public static final String OZONE_OM_RATIS_RPC_TYPE_DEFAULT
      = "GRPC";

  // OM Ratis Log configurations
  public static final String OZONE_OM_RATIS_STORAGE_DIR
      = "ozone.om.ratis.storage.dir";
  public static final String OZONE_OM_RATIS_SEGMENT_SIZE_KEY
      = "ozone.om.ratis.segment.size";
  public static final String OZONE_OM_RATIS_SEGMENT_SIZE_DEFAULT
      = "4MB";
  public static final String OZONE_OM_RATIS_SEGMENT_PREALLOCATED_SIZE_KEY
      = "ozone.om.ratis.segment.preallocated.size";
  public static final String OZONE_OM_RATIS_SEGMENT_PREALLOCATED_SIZE_DEFAULT
      = "4MB";

  // OM Ratis Log Appender configurations
  public static final String
      OZONE_OM_RATIS_LOG_APPENDER_QUEUE_NUM_ELEMENTS =
      "ozone.om.ratis.log.appender.queue.num-elements";
  public static final int
      OZONE_OM_RATIS_LOG_APPENDER_QUEUE_NUM_ELEMENTS_DEFAULT = 1024;
  public static final String OZONE_OM_RATIS_LOG_APPENDER_QUEUE_BYTE_LIMIT =
      "ozone.om.ratis.log.appender.queue.byte-limit";
  public static final String
      OZONE_OM_RATIS_LOG_APPENDER_QUEUE_BYTE_LIMIT_DEFAULT = "32MB";
  public static final String OZONE_OM_RATIS_LOG_PURGE_GAP =
      "ozone.om.ratis.log.purge.gap";
  public static final int OZONE_OM_RATIS_LOG_PURGE_GAP_DEFAULT = 1000000;

  public static final String OZONE_OM_RATIS_SNAPSHOT_AUTO_TRIGGER_THRESHOLD_KEY
      = "ozone.om.ratis.snapshot.auto.trigger.threshold";
  public static final long
      OZONE_OM_RATIS_SNAPSHOT_AUTO_TRIGGER_THRESHOLD_DEFAULT = 400000;

  // OM Ratis server configurations
  public static final String OZONE_OM_RATIS_SERVER_REQUEST_TIMEOUT_KEY
      = "ozone.om.ratis.server.request.timeout";
  public static final TimeDuration
      OZONE_OM_RATIS_SERVER_REQUEST_TIMEOUT_DEFAULT
      = TimeDuration.valueOf(3000, TimeUnit.MILLISECONDS);
  public static final String
      OZONE_OM_RATIS_SERVER_RETRY_CACHE_TIMEOUT_KEY
      = "ozone.om.ratis.server.retry.cache.timeout";
  public static final TimeDuration
      OZONE_OM_RATIS_SERVER_RETRY_CACHE_TIMEOUT_DEFAULT
      = TimeDuration.valueOf(600000, TimeUnit.MILLISECONDS);
  public static final String OZONE_OM_RATIS_MINIMUM_TIMEOUT_KEY
      = "ozone.om.ratis.minimum.timeout";
  public static final TimeDuration OZONE_OM_RATIS_MINIMUM_TIMEOUT_DEFAULT
      = TimeDuration.valueOf(5, TimeUnit.SECONDS);

  public static final String OZONE_OM_RATIS_SERVER_FAILURE_TIMEOUT_DURATION_KEY
      = "ozone.om.ratis.server.failure.timeout.duration";
  public static final TimeDuration
      OZONE_OM_RATIS_SERVER_FAILURE_TIMEOUT_DURATION_DEFAULT
      = TimeDuration.valueOf(120, TimeUnit.SECONDS);

  // OM SnapshotProvider configurations
  public static final String OZONE_OM_RATIS_SNAPSHOT_DIR =
      "ozone.om.ratis.snapshot.dir";
  public static final String OZONE_OM_SNAPSHOT_PROVIDER_SOCKET_TIMEOUT_KEY =
      "ozone.om.snapshot.provider.socket.timeout";
  public static final TimeDuration
      OZONE_OM_SNAPSHOT_PROVIDER_SOCKET_TIMEOUT_DEFAULT =
      TimeDuration.valueOf(5000, TimeUnit.MILLISECONDS);

  public static final String OZONE_OM_SNAPSHOT_PROVIDER_CONNECTION_TIMEOUT_KEY =
      "ozone.om.snapshot.provider.connection.timeout";
  public static final TimeDuration
      OZONE_OM_SNAPSHOT_PROVIDER_CONNECTION_TIMEOUT_DEFAULT =
      TimeDuration.valueOf(5000, TimeUnit.MILLISECONDS);

  public static final String OZONE_OM_SNAPSHOT_PROVIDER_REQUEST_TIMEOUT_KEY =
      "ozone.om.snapshot.provider.request.timeout";
  public static final TimeDuration
      OZONE_OM_SNAPSHOT_PROVIDER_REQUEST_TIMEOUT_DEFAULT =
      TimeDuration.valueOf(5000, TimeUnit.MILLISECONDS);

  public static final String OZONE_OM_KERBEROS_KEYTAB_FILE_KEY = "ozone.om."
      + "kerberos.keytab.file";
  public static final String OZONE_OM_KERBEROS_PRINCIPAL_KEY = "ozone.om"
      + ".kerberos.principal";
  public static final String OZONE_OM_HTTP_KERBEROS_KEYTAB_FILE =
      "ozone.om.http.auth.kerberos.keytab";
  public static final String OZONE_OM_HTTP_KERBEROS_PRINCIPAL_KEY
      = "ozone.om.http.auth.kerberos.principal";
  public static final String OZONE_OM_HTTP_AUTH_TYPE =
      "ozone.om.http.auth.type";
  public static final String OZONE_OM_HTTP_AUTH_CONFIG_PREFIX =
      "ozone.om.http.auth.";

  // Delegation token related keys
  public static final String  DELEGATION_REMOVER_SCAN_INTERVAL_KEY =
      "ozone.manager.delegation.remover.scan.interval";
  public static final long    DELEGATION_REMOVER_SCAN_INTERVAL_DEFAULT =
      60*60*1000;
  public static final String  DELEGATION_TOKEN_RENEW_INTERVAL_KEY =
      "ozone.manager.delegation.token.renew-interval";
  public static final long    DELEGATION_TOKEN_RENEW_INTERVAL_DEFAULT =
      24*60*60*1000;  // 1 day = 86400000 ms
  public static final String  DELEGATION_TOKEN_MAX_LIFETIME_KEY =
      "ozone.manager.delegation.token.max-lifetime";
  public static final long    DELEGATION_TOKEN_MAX_LIFETIME_DEFAULT =
      7*24*60*60*1000; // 7 days

  public static final String OZONE_DB_CHECKPOINT_TRANSFER_RATE_KEY =
      "ozone.manager.db.checkpoint.transfer.bandwidthPerSec";
  public static final long OZONE_DB_CHECKPOINT_TRANSFER_RATE_DEFAULT =
      0;  //no throttling

  // Comma separated acls (users, groups) allowing clients accessing
  // OM client protocol
  // when hadoop.security.authorization is true, this needs to be set in
  // hadoop-policy.xml, "*" allows all users/groups to access.
  public static final String OZONE_OM_SECURITY_CLIENT_PROTOCOL_ACL =
      "ozone.om.security.client.protocol.acl";

  public static final String OZONE_OM_KEYNAME_CHARACTER_CHECK_ENABLED_KEY =
          "ozone.om.keyname.character.check.enabled";
  public static final boolean OZONE_OM_KEYNAME_CHARACTER_CHECK_ENABLED_DEFAULT =
          false;

  // This config needs to be enabled, when S3G created objects used via
  // FileSystem API.
  public static final String OZONE_OM_ENABLE_FILESYSTEM_PATHS =
      "ozone.om.enable.filesystem.paths";
  public static final boolean OZONE_OM_ENABLE_FILESYSTEM_PATHS_DEFAULT =
      false;

<<<<<<< HEAD
  public static final long OZONE_OM_MAX_TIME_TO_WAIT_FLUSH_TXNS =
      TimeUnit.MINUTES.toSeconds(5);
  public static final long OZONE_OM_FLUSH_TXNS_RETRY_INTERVAL_SECONDS = 5L;
=======
  public static final String OZONE_OM_HA_PREFIX = "ozone.om.ha";
>>>>>>> 375da4d2
}<|MERGE_RESOLUTION|>--- conflicted
+++ resolved
@@ -233,11 +233,5 @@
   public static final boolean OZONE_OM_ENABLE_FILESYSTEM_PATHS_DEFAULT =
       false;
 
-<<<<<<< HEAD
-  public static final long OZONE_OM_MAX_TIME_TO_WAIT_FLUSH_TXNS =
-      TimeUnit.MINUTES.toSeconds(5);
-  public static final long OZONE_OM_FLUSH_TXNS_RETRY_INTERVAL_SECONDS = 5L;
-=======
   public static final String OZONE_OM_HA_PREFIX = "ozone.om.ha";
->>>>>>> 375da4d2
 }